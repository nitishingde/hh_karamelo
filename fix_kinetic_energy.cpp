--- conflicted
+++ resolved
@@ -1,4 +1,3 @@
-<<<<<<< HEAD
 /* ----------------------------------------------------------------------
  *
  *                    ***       Karamelo       ***
@@ -12,27 +11,19 @@
  *
  * ----------------------------------------------------------------------- */
 
-#include <iostream>
-#include <vector>
-#include <string>
-#include <Eigen/Eigen>
-=======
->>>>>>> 38f01be6
 #include "fix_kinetic_energy.h"
 #include "domain.h"
+#include "error.h"
 #include "group.h"
 #include "input.h"
 #include "math_special.h"
-<<<<<<< HEAD
+#include "output.h"
 #include "universe.h"
-#include "error.h"
-=======
-#include "output.h"
 #include "update.h"
 #include <Eigen/Eigen>
 #include <iostream>
+#include <string>
 #include <vector>
->>>>>>> 38f01be6
 
 using namespace std;
 using namespace FixConst;
@@ -42,30 +33,19 @@
 FixKineticEnergy::FixKineticEnergy(MPM *mpm, vector<string> args)
     : Fix(mpm, args)
 {
-<<<<<<< HEAD
+
   if (args.size() < 3) {
-    error->all(FLERR,"Error: too few arguments for fix_kinetic_energy: requires at least 3 arguments. " + to_string(args.size()) + " received.\n");
-  }
-
-  if (group->pon[igroup].compare("particles") !=0 && group->pon[igroup].compare("all") !=0) {
-    error->all(FLERR, "fix_kinetic_energy needs to be given a group of particles" + group->pon[igroup] + ", " + args[2] + " is a group of " + group->pon[igroup] + ".\n");
-=======
-  if (args.size() < 3)
-  {
-    cout << "Error: too few arguments for fix_kinetic_energy: requires at "
-            "least 3 arguments. "
-         << args.size() << " received" << endl;
-    exit(1);
+    error->all(FLERR, "Error: too few arguments for fix_kinetic_energy: "
+                      "requires at least 3 arguments. " +
+                          to_string(args.size()) + " received.\n");
   }
 
   if (group->pon[igroup].compare("particles") != 0 &&
-      group->pon[igroup].compare("all") != 0)
-  {
-    cout << "fix_kinetic_energy needs to be given a group of particles"
-         << group->pon[igroup] << ", " << args[2] << " is a group of "
-         << group->pon[igroup] << "." << endl;
-    exit(1);
->>>>>>> 38f01be6
+      group->pon[igroup].compare("all") != 0) {
+    error->all(FLERR,
+               "fix_kinetic_energy needs to be given a group of particles" +
+                   group->pon[igroup] + ", " + args[2] + " is a group of " +
+                   group->pon[igroup] + ".\n");
   }
 
   cout << "Creating new fix FixKineticEnergy with ID: " << args[0] << endl;
@@ -102,7 +82,6 @@
   Ek = 0;
   Ek_reduced = 0;
 
-<<<<<<< HEAD
   if (solid == -1) {
     for (int isolid = 0; isolid < domain->solids.size(); isolid++) {
       s = domain->solids[isolid];
@@ -121,47 +100,6 @@
 	Ek += 0.5*s->mass[in]*square(s->v[in].norm());
       }
     }
-=======
-  if (solid == -1)
-  {
-    for (int isolid = 0; isolid < domain->solids.size(); isolid++)
-    {
-      mass = domain->solids[isolid]->mass;
-      nmax = domain->solids[isolid]->np;
-      mask = domain->solids[isolid]->mask;
-      v    = domain->solids[isolid]->v;
-
-      for (int in = 0; in < nmax; in++)
-      {
-        if (mask[in] & groupbit)
-        {
-          Ek += 0.5 * mass[in] * square(v[in].norm());
-          // cout << "in=" << in << "\tmass=" << mass[in] << "\tv[in]=[" <<
-          // v[in](0) << "," << v[in](1) << "," << v[in](2) << "]\tdEk=" <<
-          // 0.5*mass[in]*v[in].norm() << endl;
-        }
-      }
-    }
-
-    (*input->vars)[id + "_s"] = Var(id + "_s", Ek);
-  }
-  else
-  {
-    mass = domain->solids[solid]->mass;
-    nmax = domain->solids[solid]->np;
-    mask = domain->solids[solid]->mask;
-    v    = domain->solids[solid]->v;
-
-    for (int in = 0; in < nmax; in++)
-    {
-      if (mask[in] & groupbit)
-      {
-        Ek += 0.5 * mass[in] * square(v[in].norm());
-      }
-    }
-
-    (*input->vars)[id + "_s"] = Var(id + "_s", Ek);
->>>>>>> 38f01be6
   }
 
   // Reduce Ek:
