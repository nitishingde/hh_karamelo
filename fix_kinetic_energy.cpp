--- conflicted
+++ resolved
@@ -74,52 +74,25 @@
 
   Solid *s;
 
-  int nmax;
-  int *mask;
-  double *mass;
   double Ek, Ek_reduced;
-  vector<Eigen::Vector3d> *v;
 
   Ek = 0;
   if (solid == -1) {
     for (int isolid = 0; isolid < domain->solids.size(); isolid++) {
-<<<<<<< HEAD
       s = domain->solids[isolid];
 
       for (int in = 0; in < s->np_local; in++) {
 	if (s->mask[in] & groupbit) {
-	  Ek += 0.5*s->mass[in]*s->v[in].norm();
-=======
-      mass = domain->solids[isolid]->mass;
-      nmax = domain->solids[isolid]->np;
-      mask = domain->solids[isolid]->mask;
-      v = domain->solids[isolid]->v;
-
-      for (int in = 0; in < nmax; in++) {
-	if (mask[in] & groupbit) {
-	  Ek += 0.5*mass[in]*square(v[in].norm());
-	  // cout << "in=" << in << "\tmass=" << mass[in] << "\tv[in]=[" << v[in](0) << "," << v[in](1) << "," << v[in](2) << "]\tdEk=" << 0.5*mass[in]*v[in].norm() << endl;
->>>>>>> dbd82b74
+	  Ek += 0.5*s->mass[in]*square(s->v[in].norm());
 	}
       }
     }
   } else {
-<<<<<<< HEAD
     s = domain->solids[solid];
 
     for (int in = 0; in < s->np_local; in++) {
       if (s->mask[in] & groupbit) {
-	Ek += 0.5*s->mass[in]*s->v[in].norm();
-=======
-    mass = domain->solids[solid]->mass;
-    nmax = domain->solids[solid]->np;
-    mask = domain->solids[solid]->mask;
-    v = domain->solids[solid]->v;
-
-    for (int in = 0; in < nmax; in++) {
-      if (mask[in] & groupbit) {
-	Ek += 0.5*mass[in]*square(v[in].norm());
->>>>>>> dbd82b74
+	Ek += 0.5*s->mass[in]*square(s->v[in].norm());
       }
     }
   }
