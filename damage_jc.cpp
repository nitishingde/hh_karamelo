/* ----------------------------------------------------------------------
 *
 *                    ***       Karamelo       ***
 *               Parallel Material Point Method Simulator
 * 
 * Copyright (2019) Alban de Vaucorbeil, alban.devaucorbeil@monash.edu
 * Materials Science and Engineering, Monash University
 * Clayton VIC 3800, Australia

 * This software is distributed under the GNU General Public License.
 *
 * ----------------------------------------------------------------------- */

#include <iostream>
#include "damage_jc.h"
#include "input.h"
#include "domain.h"
#include "update.h"
#include "mpm_math.h"
#include <Eigen/Eigen>
#include "var.h"
#include "error.h"

using namespace std;
using namespace Eigen;
using namespace MPM_Math;

#define SQRT_3_OVER_2 1.224744871 // sqrt(3.0/2.0)

DamageJohnsonCook::DamageJohnsonCook(MPM *mpm, vector<string> args) : Damage(mpm, args)
{
  cout << "Initiate DamageJohnsonCook" << endl;

<<<<<<< HEAD
  if (args.size()<7) error->all(FLERR, "Error: too few arguments for the damage command\n");
=======
  if (args.size() < Nargs) {
    cout << "Error: too few arguments for the strength command" << endl;
    cout << usage;
    exit(1);
  }
>>>>>>> dbd82b74

  //options(&args, args.begin()+3);
  d1 = input->parsev(args[2]);
  d2 = input->parsev(args[3]);
  d3 = input->parsev(args[4]);
  d4 = input->parsev(args[5]);
  d5 = input->parsev(args[6]);
  epsdot0 = input->parsev(args[6]);
  Tr      = input->parsev(args[7]);
  Tm      = input->parsev(args[8]);

  cout << "Johnson Cook material damage model:\n";
  cout << "\tparameter d1:" << d1 << endl;
  cout << "\tparameter d2:" << d2 << endl;
  cout << "\tparameter d3:" << d3 << endl;
  cout << "\tparameter d4:" << d4 << endl;
  cout << "\tparameter d5:" << d5 << endl;
  cout << "\tepsdot0: reference strain rate " << epsdot0 << endl;
  cout << "\tTr: reference temperature " << Tr << endl;
  cout << "\tTm: melting temperature " << Tm << endl;
  
  if (Tr == Tm) {
    cout << "Error: reference temperature Tr=" << Tr << " equals melting temperature Tm=" << Tm << endl;
    exit(1);
  }
  Tmr = Tm - Tr;
}

void DamageJohnsonCook::compute_damage(double &damage_init, double &damage, const double pH, const Eigen::Matrix3d Sdev, const double epsdot, const double plastic_strain_increment, const double T)
{
  double vm = SQRT_3_OVER_2 * Sdev.norm(); // von-Mises equivalent stress
  if (vm < 0.0) {
    cout << "this is sdev " << endl << Sdev << endl;
    char str[128];
    sprintf(str,"vm=%f < 0.0, surely must be an error\n", vm);
    error->all(FLERR, str);
  }

  // determine stress triaxiality
  double triax = 0.0;
  if (pH != 0.0 && vm != 0.0) {
    triax = -pH / (vm + 0.01 * fabs(pH)); // have softening in denominator to avoid divison by zero
  }
  if (triax > 3.0) {                                                                                                                                                                                
    triax = 3.0;
  }
  // Johnson-Cook failure strain, dependence on stress triaxiality
  double jc_failure_strain = d1 + d2 * exp(d3 * triax);

  // include strain rate dependency if parameter d4 is defined and current plastic strain rate exceeds reference strain rate
  if (d4 > 0.0) { //
    if (epsdot > epsdot0) {
      double epdot_ratio = epsdot / epsdot0;
      jc_failure_strain *= (1.0 + d4 * log(epdot_ratio));
    }
  }

  if (d5 > 0.0 && T >= Tr) jc_failure_strain *= 1 + d5*(T-Tr)/Tmr;

  damage_init += plastic_strain_increment/jc_failure_strain;

  if (damage_init >= 1.0) damage = MIN((damage_init-1.0)*10, 1.0);
}<|MERGE_RESOLUTION|>--- conflicted
+++ resolved
@@ -31,15 +31,9 @@
 {
   cout << "Initiate DamageJohnsonCook" << endl;
 
-<<<<<<< HEAD
-  if (args.size()<7) error->all(FLERR, "Error: too few arguments for the damage command\n");
-=======
   if (args.size() < Nargs) {
-    cout << "Error: too few arguments for the strength command" << endl;
-    cout << usage;
-    exit(1);
+    error->all(FLERR, "Error: too few arguments for the strength command\n" + usage);
   }
->>>>>>> dbd82b74
 
   //options(&args, args.begin()+3);
   d1 = input->parsev(args[2]);
