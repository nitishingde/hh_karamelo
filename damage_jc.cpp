<<<<<<< HEAD
/* ----------------------------------------------------------------------
 *
 *                    ***       Karamelo       ***
 *               Parallel Material Point Method Simulator
 * 
 * Copyright (2019) Alban de Vaucorbeil, alban.devaucorbeil@monash.edu
 * Materials Science and Engineering, Monash University
 * Clayton VIC 3800, Australia

 * This software is distributed under the GNU General Public License.
 *
 * ----------------------------------------------------------------------- */

#include <iostream>
=======
>>>>>>> 38f01be6
#include "damage_jc.h"
#include "domain.h"
#include "input.h"
#include "mpm_math.h"
#include "update.h"
#include "var.h"
<<<<<<< HEAD
#include "error.h"
=======
#include <Eigen/Eigen>
#include <iostream>
>>>>>>> 38f01be6

using namespace std;
using namespace Eigen;
using namespace MPM_Math;

#define SQRT_3_OVER_2 1.224744871 // sqrt(3.0/2.0)

DamageJohnsonCook::DamageJohnsonCook(MPM *mpm, vector<string> args)
    : Damage(mpm, args)
{
  cout << "Initiate DamageJohnsonCook" << endl;

<<<<<<< HEAD
  if (args.size() < Nargs) {
    error->all(FLERR, "Error: too few arguments for the strength command\n" + usage);
=======
  if (args.size() < Nargs)
  {
    cout << "Error: too few arguments for the strength command" << endl;
    cout << usage;
    exit(1);
>>>>>>> 38f01be6
  }

  // options(&args, args.begin()+3);
  d1      = input->parsev(args[2]);
  d2      = input->parsev(args[3]);
  d3      = input->parsev(args[4]);
  d4      = input->parsev(args[5]);
  d5      = input->parsev(args[6]);
  epsdot0 = input->parsev(args[7]);
  Tr      = input->parsev(args[8]);
  Tm      = input->parsev(args[9]);

  cout << "Johnson Cook material damage model:\n";
  cout << "\tparameter d1:" << d1 << endl;
  cout << "\tparameter d2:" << d2 << endl;
  cout << "\tparameter d3:" << d3 << endl;
  cout << "\tparameter d4:" << d4 << endl;
  cout << "\tparameter d5:" << d5 << endl;
  cout << "\tepsdot0: reference strain rate " << epsdot0 << endl;
  cout << "\tTr: reference temperature " << Tr << endl;
  cout << "\tTm: melting temperature " << Tm << endl;

  if (Tr == Tm)
  {
    cout << "Error: reference temperature Tr=" << Tr
         << " equals melting temperature Tm=" << Tm << endl;
    exit(1);
  }
  Tmr = Tm - Tr;
}

void DamageJohnsonCook::compute_damage(double &damage_init, double &damage,
                                       const double pH,
                                       const Eigen::Matrix3d Sdev,
                                       const double epsdot,
                                       const double plastic_strain_increment,
                                       const double T)
{
  double vm = SQRT_3_OVER_2 * Sdev.norm(); // von-Mises equivalent stress
  if (vm < 0.0)
  {
    cout << "this is sdev " << endl << Sdev << endl;
    char str[128];
    sprintf(str,"vm=%f < 0.0, surely must be an error\n", vm);
    error->all(FLERR, str);
  }

  // determine stress triaxiality
  double triax = 0.0;
  if (pH != 0.0 && vm != 0.0)
  {
    triax = -pH / (vm + 0.01 * fabs(pH)); // have softening in denominator to
                                          // avoid divison by zero
  }
  if (triax > 3.0)
  {
    triax = 3.0;
  }
  // Johnson-Cook failure strain, dependence on stress triaxiality
  double jc_failure_strain = d1 + d2 * exp(d3 * triax);

  // include strain rate dependency if parameter d4 is defined and current
  // plastic strain rate exceeds reference strain rate
  if (d4 > 0.0)
  { //
    if (epsdot > epsdot0)
    {
      double epdot_ratio = epsdot / epsdot0;
      jc_failure_strain *= (1.0 + d4 * log(epdot_ratio));
    }
  }

  if (d5 > 0.0 && T >= Tr)
    jc_failure_strain *= 1 + d5 * (T - Tr) / Tmr;

  damage_init += plastic_strain_increment / jc_failure_strain;

  if (damage_init >= 1.0)
    damage = MIN((damage_init - 1.0) * 10, 1.0);
}<|MERGE_RESOLUTION|>--- conflicted
+++ resolved
@@ -1,4 +1,3 @@
-<<<<<<< HEAD
 /* ----------------------------------------------------------------------
  *
  *                    ***       Karamelo       ***
@@ -12,21 +11,15 @@
  *
  * ----------------------------------------------------------------------- */
 
-#include <iostream>
-=======
->>>>>>> 38f01be6
 #include "damage_jc.h"
 #include "domain.h"
+#include "error.h"
 #include "input.h"
 #include "mpm_math.h"
 #include "update.h"
 #include "var.h"
-<<<<<<< HEAD
-#include "error.h"
-=======
 #include <Eigen/Eigen>
 #include <iostream>
->>>>>>> 38f01be6
 
 using namespace std;
 using namespace Eigen;
@@ -39,16 +32,9 @@
 {
   cout << "Initiate DamageJohnsonCook" << endl;
 
-<<<<<<< HEAD
   if (args.size() < Nargs) {
-    error->all(FLERR, "Error: too few arguments for the strength command\n" + usage);
-=======
-  if (args.size() < Nargs)
-  {
-    cout << "Error: too few arguments for the strength command" << endl;
-    cout << usage;
-    exit(1);
->>>>>>> 38f01be6
+    error->all(FLERR,
+               "Error: too few arguments for the strength command\n" + usage);
   }
 
   // options(&args, args.begin()+3);
