/* ----------------------------------------------------------------------
 *
 *                    ***       Karamelo       ***
 *               Parallel Material Point Method Simulator
 * 
 * Copyright (2019) Alban de Vaucorbeil, alban.devaucorbeil@monash.edu
 * Materials Science and Engineering, Monash University
 * Clayton VIC 3800, Australia

 * This software is distributed under the GNU General Public License.
 *
 * ----------------------------------------------------------------------- */

#include <iostream>
#include <vector>
#include <Eigen/Eigen>
#include <math.h>
#include <algorithm>
#include "ulmpm.h"
#include "basis_functions.h"
#include "domain.h"
#include "grid.h"
#include "input.h"
#include "solid.h"
#include "update.h"
#include "var.h"
<<<<<<< HEAD
#include "basis_functions.h"
#include "error.h"
#include "universe.h"
=======
#include <Eigen/Eigen>
#include <algorithm>
#include <iostream>
#include <math.h>
#include <vector>
>>>>>>> dbd82b74

using namespace std;

ULMPM::ULMPM(MPM *mpm, vector<string> args) : Method(mpm)
{
  cout << "In ULMPM::ULMPM()" << endl;

  update_wf   = 1;
  method_type = "FLIP";
  FLIP        = 0.99;

  // Default base function (linear):
  shape_function            = "linear";
  basis_function            = &BasisFunction::linear;
  derivative_basis_function = &BasisFunction::derivative_linear;
}

ULMPM::~ULMPM() {}

void ULMPM::setup(vector<string> args)
{
  int n       = 1;
  bool isFLIP = false;
  // Method used: PIC, FLIP or APIC:
  if (args[n].compare("PIC") == 0)
  {
    method_type = "PIC";
    FLIP        = 0;
  }
  else if (args[n].compare("FLIP") == 0)
  {
    method_type = "FLIP";
    isFLIP      = true;

<<<<<<< HEAD
    if (args.size() < 2) {
      error->all(FLERR, "Illegal modify_method command: not enough arguments.\n");
=======
    if (args.size() < 2)
    {
      cout << "Illegal modify_method command: not enough arguments." << endl;
      exit(1);
>>>>>>> dbd82b74
    }
  }
  else if (args[n].compare("APIC") == 0)
  {
    method_type = "APIC";
<<<<<<< HEAD
  } else {
    error->all(FLERR, "Error: method type " + args[n] + " not understood. Expect: PIC, FLIP or APIC\n");
=======
  }
  else
  {
    cout << "Error: method type " << args[n]
         << " not understood. Expect: PIC, FLIP or APIC\n";
    exit(1);
>>>>>>> dbd82b74
  }

  n++;

  if (args.size() > 1 + isFLIP)
  {
    if (args[n].compare("linear") == 0)
    {
      shape_function = "linear";
      cout << "Setting up linear basis functions\n";
      basis_function            = &BasisFunction::linear;
      derivative_basis_function = &BasisFunction::derivative_linear;
      n++;
    }
    else if (args[n].compare("cubic-spline") == 0)
    {
      shape_function = "cubic-spline";
      cout << "Setting up cubic-spline basis functions\n";
      basis_function            = &BasisFunction::cubic_spline;
      derivative_basis_function = &BasisFunction::derivative_cubic_spline;
      n++;
    }
    else if (args[n].compare("Bernstein-quadratic") == 0)
    {
      shape_function = "Bernstein-quadratic";
      cout << "Setting up Bernstein-quadratic basis functions\n";
      basis_function = &BasisFunction::bernstein_quadratic;
      derivative_basis_function =
          &BasisFunction::derivative_bernstein_quadratic;
      n++;
<<<<<<< HEAD
    } else {
      error->all(FLERR, "Illegal method_method argument: form function of type \033[1;31m" + args[n] + "\033[0m is unknown. Available options are:  \033[1;32mlinear\033[0m, \033[1;32mcubic-spline\033[0m, \033[1;32mBernstein-quadratic\033[0m.\n");
    }
  }

  if (args.size() > n + isFLIP) {
    error->all(FLERR, "Illegal modify_method command: too many arguments: " + to_string(n + isFLIP) + " expected, " + to_string(args.size()) + " received.\n");
=======
    }
    else
    {
      cout << "Illegal method_method argument: form function of type \033[1;31m"
           << args[n]
           << " is unknown. Available options are:  \033[1;32mlinear\033[0m, "
              "\033[1;32mcubic-spline\033[0m, "
              "\033[1;32mBernstein-quadratic\033[0m.\n";
      exit(1);
    }
  }

  if (args.size() > n + isFLIP)
  {
    cout << "Illegal modify_method command: too many arguments: " << n + isFLIP
         << " expected, " << args.size() << " received." << endl;
    exit(1);
>>>>>>> dbd82b74
  }

  if (isFLIP)
    FLIP = input->parsev(args[n]);
  // cout << "shape_function = " << shape_function << endl;
  // cout << "method_type = " << method_type << endl;
  // cout << "FLIP = " << FLIP << endl;
}

void ULMPM::compute_grid_weight_functions_and_gradients()
{
  if (!update_wf)
    return;

  bigint nsolids, np, nnodes;

  nsolids = domain->solids.size();

  if (nsolids)
  {
    for (int isolid = 0; isolid < nsolids; isolid++)
    {

      np     = domain->solids[isolid]->np;
      nnodes = domain->solids[isolid]->grid->nnodes;

      int *numneigh_pn = domain->solids[isolid]->numneigh_pn;
      int *numneigh_np = domain->solids[isolid]->numneigh_np;

      vector<int> *neigh_pn = domain->solids[isolid]->neigh_pn;
      vector<int> *neigh_np = domain->solids[isolid]->neigh_np;

      vector<double> *wf_pn = domain->solids[isolid]->wf_pn;
      vector<double> *wf_np = domain->solids[isolid]->wf_np;

      vector<Eigen::Vector3d> *wfd_pn = domain->solids[isolid]->wfd_pn;
      vector<Eigen::Vector3d> *wfd_np = domain->solids[isolid]->wfd_np;

      Eigen::Vector3d r;
      double s[3], sd[3];
      vector<Eigen::Vector3d> *xp = &domain->solids[isolid]->x;
      vector<Eigen::Vector3d> *xn = &domain->solids[isolid]->grid->x0;
      double inv_cellsize = 1.0 / domain->solids[isolid]->grid->cellsize;
      double wf;
      Eigen::Vector3d wfd;

<<<<<<< HEAD
      vector<array<int, 3>> *ntype = &domain->solids[isolid]->grid->ntype;
=======
      int **ntype  = domain->solids[isolid]->grid->ntype;
      bool *nrigid = domain->solids[isolid]->grid->rigid;
>>>>>>> dbd82b74

      for (int in = 0; in < nnodes; in++)
      {
        neigh_np[in].clear();
        numneigh_np[in] = 0;
        wf_np[in].clear();
        wfd_np[in].clear();
      }

<<<<<<< HEAD
      if (np && nnodes) {
	for (int ip=0; ip<np; ip++) {

	  neigh_pn[ip].clear();
	  numneigh_pn[ip] = 0;
	  wf_pn[ip].clear();
	  wfd_pn[ip].clear();

	  // Calculate what nodes particle ip will interact with:
	  int nx = domain->solids[isolid]->grid->nx;
	  int ny = domain->solids[isolid]->grid->ny;
	  int nz = domain->solids[isolid]->grid->nz;

	  vector<int> n_neigh;

	  if (update->method_shape_function.compare("linear")==0) {
	    int i0 = (int) (((*xp)[ip][0] - domain->boxlo[0])*inv_cellsize);
	    int j0 = (int) (((*xp)[ip][1] - domain->boxlo[1])*inv_cellsize);
	    int k0 = (int) (((*xp)[ip][2] - domain->boxlo[2])*inv_cellsize);

	    for(int i=i0; i<i0+2;i++){
	      if (ny>1){
		for(int j=j0; j<j0+2;j++){
		  if (nz>1){
		    for(int k=k0; k<k0+2;k++){
		      int n = nz*ny*i+nz*j+k;
		      if (n < nnodes)
			n_neigh.push_back(n);
		    }
		  } else {
		    int n = ny*i+j;
		    if (n < nnodes)
		      n_neigh.push_back(n);
		  }
		}
	      } else {
		if (i < nnodes)
		  n_neigh.push_back(i);
	      }
	    }
	  } else if (update->method_shape_function.compare("Bernstein-quadratic")==0){
	    int i0 = 2*(int) (((*xp)[ip][0] - domain->boxlo[0])*inv_cellsize);
	    int j0 = 2*(int) (((*xp)[ip][1] - domain->boxlo[1])*inv_cellsize);
	    int k0 = 2*(int) (((*xp)[ip][2] - domain->boxlo[2])*inv_cellsize);

	    if ((i0 >= 1) && (i0 % 2 != 0)) i0--;
	    if ((j0 >= 1) && (j0 % 2 != 0)) j0--;
	    if (nz>1) if ((k0 >= 1) && (k0 % 2 != 0)) k0--;

	    // cout << "(" << i0 << "," << j0 << "," << k0 << ")\t";

	    for(int i=i0; i<i0+3;i++){
	      if (ny>1){
		for(int j=j0; j<j0+3;j++){
		  if (nz>1){
		    for(int k=k0; k<k0+3;k++){
		      int n = nz*ny*i+nz*j+k;
		      if (n < nnodes)
			n_neigh.push_back(n);
		    }
		  } else {
		    int n = ny*i+j;
		    if (n < nnodes)
			n_neigh.push_back(n);
		  }
		}
	      } else {
		if (i < nnodes)
		  n_neigh.push_back(i);
	      }
	    }
	  } else if (update->method_shape_function.compare("cubic-spline")==0){
	    int i0 = (int) (((*xp)[ip][0] - domain->boxlo[0])*inv_cellsize - 1);
	    int j0 = (int) (((*xp)[ip][1] - domain->boxlo[1])*inv_cellsize - 1);
	    int k0 = (int) (((*xp)[ip][2] - domain->boxlo[2])*inv_cellsize - 1);

	    for(int i=i0; i<i0+4;i++){
	      if (ny>1) {
		for(int j=j0; j<j0+4;j++){
		  if (nz>1){
		    for(int k=k0; k<k0+4;k++){
		      int n = nz*ny*i+nz*j+k;
		      if (n < nnodes)
			n_neigh.push_back(n);
		    }
		  } else {
		    int n = ny*i+j;
		    if (n < nnodes)
		      n_neigh.push_back(n);
		  }
		}
	      } else {
		if (i < nnodes)
		  n_neigh.push_back(i);
	      }
	    }
	  } else {
	    error->all(FLERR, "Shape function type not supported by TLMPM::compute_grid_weight_functions_and_gradients(): " + update->method_shape_function + ".\n");
	  }

	  // cout << "[";
	  // for (auto ii: n_neigh)
	  //   cout << ii << ' ';
	  // cout << "]\n";

	  //for (int in=0; in<nnodes; in++) {
	  for (auto in: n_neigh) {

	    // Calculate the distance between each pair of particle/node:
	    r = ((*xp)[ip] - (*xn)[in]) * inv_cellsize;

	    s[0] = basis_function(r[0], (*ntype)[in][0]);
	    if (domain->dimension >= 2) s[1] = basis_function(r[1], (*ntype)[in][1]);
	    else s[1] = 1;
	    if (domain->dimension == 3) s[2] = basis_function(r[2], (*ntype)[in][2]);
	    else s[2] = 1;

	    if (s[0] != 0 && s[1] != 0 && s[2] != 0) {
	      // // cout << in << "\t";
	      // // Check if this node is in n_neigh:
	      // if (find(n_neigh.begin(), n_neigh.end(), in) == n_neigh.end()) {
	      // 	// in is not in n_neigh
	      //  	cout << "in=" << in << " not found in n_neigh for ip=" << ip << " which is :[";
	      //  	for (auto ii: n_neigh)
	      //  	  cout << ii << ' ';
	      //  	cout << "]\n";
	      // }

	      sd[0] = derivative_basis_function(r[0], (*ntype)[in][0], inv_cellsize);
	      if (domain->dimension >= 2) sd[1] = derivative_basis_function(r[1], (*ntype)[in][1], inv_cellsize);
	      if (domain->dimension == 3) sd[2] = derivative_basis_function(r[2], (*ntype)[in][2], inv_cellsize);

	      neigh_pn[ip].push_back(in);
	      neigh_np[in].push_back(ip);
	      numneigh_pn[ip]++;
	      numneigh_np[in]++;

	      if (domain->dimension == 1) wf = s[0];
	      if (domain->dimension == 2) wf = s[0]*s[1];
	      if (domain->dimension == 3) wf = s[0]*s[1]*s[2];

	      wf_pn[ip].push_back(wf);
	      wf_np[in].push_back(wf);

	      if (domain->dimension == 1)
		{
		  wfd[0] = sd[0];
		  wfd[1] = 0;
		  wfd[2] = 0;
		}
	      else if (domain->dimension == 2)
		{
		  wfd[0] = sd[0]*s[1];
		  wfd[1] = s[0]*sd[1];
		  wfd[2] = 0;
		}
	      else if (domain->dimension == 3)
		{
		  wfd[0] = sd[0]*s[1]*s[2];
		  wfd[1] = s[0]*sd[1]*s[2];
		  wfd[2] = s[0]*s[1]*sd[2];
		}
	      wfd_pn[ip].push_back(wfd);
	      wfd_np[in].push_back(wfd);
	      // cout << "ip=" << ip << ", in=" << in << ", wf=" << wf << ", wfd=[" << wfd[0] << "," << wfd[1] << "," << wfd[2] << "]" << endl;
	    }
	  }
	  // cout << endl;
	}
=======
      if (np && nnodes)
      {
        for (int ip = 0; ip < np; ip++)
        {

          neigh_pn[ip].clear();
          numneigh_pn[ip] = 0;
          wf_pn[ip].clear();
          wfd_pn[ip].clear();

          // Calculate what nodes particle ip will interact with:
          int nx = domain->solids[isolid]->grid->nx;
          int ny = domain->solids[isolid]->grid->ny;
          int nz = domain->solids[isolid]->grid->nz;

          vector<int> n_neigh;

          if (update->method_shape_function.compare("linear") == 0)
          {
            int i0 = (int)((xp[ip][0] - domain->boxlo[0]) * inv_cellsize);
            int j0 = (int)((xp[ip][1] - domain->boxlo[1]) * inv_cellsize);
            int k0 = (int)((xp[ip][2] - domain->boxlo[2]) * inv_cellsize);

            for (int i = i0; i < i0 + 2; i++)
            {
              if (ny > 1)
              {
                for (int j = j0; j < j0 + 2; j++)
                {
                  if (nz > 1)
                  {
                    for (int k = k0; k < k0 + 2; k++)
                    {
                      int n = nz * ny * i + nz * j + k;
                      if (n < nnodes)
                        n_neigh.push_back(n);
                    }
                  }
                  else
                  {
                    int n = ny * i + j;
                    if (n < nnodes)
                      n_neigh.push_back(n);
                  }
                }
              }
              else
              {
                if (i < nnodes)
                  n_neigh.push_back(i);
              }
            }
          }
          else if (update->method_shape_function.compare(
                       "Bernstein-quadratic") == 0)
          {
            int i0 = 2 * (int)((xp[ip][0] - domain->boxlo[0]) * inv_cellsize);
            int j0 = 2 * (int)((xp[ip][1] - domain->boxlo[1]) * inv_cellsize);
            int k0 = 2 * (int)((xp[ip][2] - domain->boxlo[2]) * inv_cellsize);

            if ((i0 >= 1) && (i0 % 2 != 0))
              i0--;
            if ((j0 >= 1) && (j0 % 2 != 0))
              j0--;
            if (nz > 1)
              if ((k0 >= 1) && (k0 % 2 != 0))
                k0--;

            // cout << "(" << i0 << "," << j0 << "," << k0 << ")\t";

            for (int i = i0; i < i0 + 3; i++)
            {
              if (ny > 1)
              {
                for (int j = j0; j < j0 + 3; j++)
                {
                  if (nz > 1)
                  {
                    for (int k = k0; k < k0 + 3; k++)
                    {
                      int n = nz * ny * i + nz * j + k;
                      if (n < nnodes)
                        n_neigh.push_back(n);
                    }
                  }
                  else
                  {
                    int n = ny * i + j;
                    if (n < nnodes)
                      n_neigh.push_back(n);
                  }
                }
              }
              else
              {
                if (i < nnodes)
                  n_neigh.push_back(i);
              }
            }
          }
          else if (update->method_shape_function.compare("cubic-spline") == 0)
          {
            int i0 = (int)((xp[ip][0] - domain->boxlo[0]) * inv_cellsize - 1);
            int j0 = (int)((xp[ip][1] - domain->boxlo[1]) * inv_cellsize - 1);
            int k0 = (int)((xp[ip][2] - domain->boxlo[2]) * inv_cellsize - 1);

            for (int i = i0; i < i0 + 4; i++)
            {
              if (ny > 1)
              {
                for (int j = j0; j < j0 + 4; j++)
                {
                  if (nz > 1)
                  {
                    for (int k = k0; k < k0 + 4; k++)
                    {
                      int n = nz * ny * i + nz * j + k;
                      if (n < nnodes)
                        n_neigh.push_back(n);
                    }
                  }
                  else
                  {
                    int n = ny * i + j;
                    if (n < nnodes)
                      n_neigh.push_back(n);
                  }
                }
              }
              else
              {
                if (i < nnodes)
                  n_neigh.push_back(i);
              }
            }
          }
          else
          {
            cout << "Shape function type not supported by "
                    "ULMPM::compute_grid_weight_functions_and_gradients(): "
                 << update->method_shape_function << endl;
            exit(1);
          }

          // cout << "[";
          // for (auto ii: n_neigh)
          //   cout << ii << ' ';
          // cout << "]\n";

          // for (int in=0; in<nnodes; in++) {
          for (auto in : n_neigh)
          {

            // Calculate the distance between each pair of particle/node:
            r = (xp[ip] - xn[in]) * inv_cellsize;

            s[0] = basis_function(r[0], ntype[in][0]);
            if (domain->dimension >= 2)
              s[1] = basis_function(r[1], ntype[in][1]);
            else
              s[1] = 1;
            if (domain->dimension == 3)
              s[2] = basis_function(r[2], ntype[in][2]);
            else
              s[2] = 1;

            if (s[0] != 0 && s[1] != 0 && s[2] != 0)
            {
              if (domain->solids[isolid]->mat->rigid)
                nrigid[in] = true;
              // // cout << in << "\t";
              // // Check if this node is in n_neigh:
              // if (find(n_neigh.begin(), n_neigh.end(), in) == n_neigh.end())
              // {
              // 	// in is not in n_neigh
              //  	cout << "in=" << in << " not found in n_neigh for ip=" << ip
              //  << " which is :["; 	for (auto ii: n_neigh) 	  cout << ii << ' ';
              //  	cout << "]\n";
              // }

              sd[0] =
                  derivative_basis_function(r[0], ntype[in][0], inv_cellsize);
              if (domain->dimension >= 2)
                sd[1] =
                    derivative_basis_function(r[1], ntype[in][1], inv_cellsize);
              if (domain->dimension == 3)
                sd[2] =
                    derivative_basis_function(r[2], ntype[in][2], inv_cellsize);

              neigh_pn[ip].push_back(in);
              neigh_np[in].push_back(ip);
              numneigh_pn[ip]++;
              numneigh_np[in]++;

              if (domain->dimension == 1)
                wf = s[0];
              if (domain->dimension == 2)
                wf = s[0] * s[1];
              if (domain->dimension == 3)
                wf = s[0] * s[1] * s[2];

              wf_pn[ip].push_back(wf);
              wf_np[in].push_back(wf);

              if (domain->dimension == 1)
              {
                wfd[0] = sd[0];
                wfd[1] = 0;
                wfd[2] = 0;
              }
              else if (domain->dimension == 2)
              {
                wfd[0] = sd[0] * s[1];
                wfd[1] = s[0] * sd[1];
                wfd[2] = 0;
              }
              else if (domain->dimension == 3)
              {
                wfd[0] = sd[0] * s[1] * s[2];
                wfd[1] = s[0] * sd[1] * s[2];
                wfd[2] = s[0] * s[1] * sd[2];
              }
              wfd_pn[ip].push_back(wfd);
              wfd_np[in].push_back(wfd);
              // cout << "ip=" << ip << ", in=" << in << ", wf=" << wf << ",
              // wfd=[" << wfd[0] << "," << wfd[1] << "," << wfd[2] << "]" <<
              // endl;
            }
          }
          // cout << endl;
        }
>>>>>>> dbd82b74
      }
      if (method_type.compare("APIC") == 0)
        domain->solids[isolid]->compute_inertia_tensor(shape_function);
    }
  }
}

void ULMPM::particles_to_grid()
{
  bool grid_reset = false; // Indicate if the grid quantities have to be reset
  for (int isolid = 0; isolid < domain->solids.size(); isolid++)
  {

    if (isolid == 0)
      grid_reset = true;
    else
      grid_reset = false;

    domain->solids[isolid]->compute_mass_nodes(grid_reset);
    // domain->solids[isolid]->compute_node_rotation_matrix(grid_reset);
  }

  for (int isolid = 0; isolid < domain->solids.size(); isolid++)
  {

    if (isolid == 0)
      grid_reset = true;
    else
      grid_reset = false;

    if (method_type.compare("APIC") == 0)
      domain->solids[isolid]->compute_velocity_nodes_APIC(grid_reset);
    else
      domain->solids[isolid]->compute_velocity_nodes(grid_reset);
    domain->solids[isolid]->compute_external_forces_nodes(grid_reset);
    domain->solids[isolid]->compute_internal_forces_nodes_UL(grid_reset);
    /*compute_thermal_energy_nodes();*/
  }
}

void ULMPM::update_grid_state() { domain->grid->update_grid_velocities(); }

void ULMPM::grid_to_points()
{
  for (int isolid = 0; isolid < domain->solids.size(); isolid++)
  {
    domain->solids[isolid]->compute_particle_velocities_and_positions();
    domain->solids[isolid]->compute_particle_acceleration();
  }
}

void ULMPM::advance_particles()
{
  for (int isolid = 0; isolid < domain->solids.size(); isolid++)
  {
    domain->solids[isolid]->update_particle_velocities(FLIP);
  }
}

void ULMPM::velocities_to_grid()
{
  bool grid_reset = false; // Indicate if the grid quantities have to be reset
  for (int isolid = 0; isolid < domain->solids.size(); isolid++)
  {

    if (isolid == 0)
      grid_reset = true;
    else
      grid_reset = false;

    if (method_type.compare("APIC") != 0)
    {
      // domain->solids[isolid]->compute_mass_nodes(grid_reset);
      domain->solids[isolid]->compute_velocity_nodes(grid_reset);
    }
    // domain->solids[isolid]->grid->update_grid_positions();
  }
}

void ULMPM::compute_rate_deformation_gradient()
{
  for (int isolid = 0; isolid < domain->solids.size(); isolid++)
  {
    if (method_type.compare("APIC") == 0)
      domain->solids[isolid]->compute_rate_deformation_gradient_UL_APIC();
    else
      domain->solids[isolid]->compute_rate_deformation_gradient_UL_MUSL();
    // domain->solids[isolid]->compute_deformation_gradient();
  }
}

void ULMPM::update_deformation_gradient()
{
  for (int isolid = 0; isolid < domain->solids.size(); isolid++)
  {
    domain->solids[isolid]->update_deformation_gradient();
  }
}

void ULMPM::update_stress()
{
  for (int isolid = 0; isolid < domain->solids.size(); isolid++)
  {
    domain->solids[isolid]->update_stress();
  }
}

void ULMPM::adjust_dt()
{
<<<<<<< HEAD
  if (update->dt_constant) return; // dt is set as a constant, do not update
=======
  if (update->dt_constant)
    return; // dt is set as a constant, do not update
>>>>>>> dbd82b74

  double dtCFL = 1.0e22;
  double dtCFL_reduced = 1.0e22;

  for (int isolid = 0; isolid < domain->solids.size(); isolid++)
  {
    dtCFL = MIN(dtCFL, domain->solids[isolid]->dtCFL);
    if (dtCFL == 0)
    {
      cout << "Error: dtCFL == 0\n";
      cout << "domain->solids[" << isolid << "]->dtCFL == 0\n";
<<<<<<< HEAD
      error->all(FLERR, "");
    } else if (std::isnan(dtCFL)) {
      cout << "Error: dtCFL = " << dtCFL << "\n";
      cout << "domain->solids[" << isolid << "]->dtCFL == " << domain->solids[isolid]->dtCFL << "\n";
      error->all(FLERR, "");
    }
  }

  MPI_Allreduce(&dtCFL, &dtCFL_reduced, 1, MPI_DOUBLE, MPI_MIN, universe->uworld);

  update->dt = dtCFL_reduced * update->dt_factor;
=======
      exit(1);
    }
    else if (std::isnan(dtCFL))
    {
      cout << "Error: dtCFL = " << dtCFL << "\n";
      cout << "domain->solids[" << isolid
           << "]->dtCFL == " << domain->solids[isolid]->dtCFL << "\n";
      exit(1);
    }
  }
  update->dt           = dtCFL * update->dt_factor;
>>>>>>> dbd82b74
  (*input->vars)["dt"] = Var("dt", update->dt);
}

void ULMPM::reset()
{
  int np;

  for (int isolid = 0; isolid < domain->solids.size(); isolid++)
  {
    domain->solids[isolid]->dtCFL = 1.0e22;
<<<<<<< HEAD
    np = domain->solids[isolid]->np_local;
    for (int ip = 0; ip < np; ip++) domain->solids[isolid]->mbp[ip].setZero();
=======
    np                            = domain->solids[isolid]->np;
    for (int ip = 0; ip < np; ip++)
      domain->solids[isolid]->mb[ip].setZero();
>>>>>>> dbd82b74
  }
}

void ULMPM::exchange_particles()
{
  int ip, np, size_buf_send, size_buf_recv;
  vector<Eigen::Vector3d> *xp;
  vector<double> buf_send;
  vector<int> unpack_list;
  
  // Identify the particles that are not in the subdomain
  // and transfer their variables to the buffer:

  for (int isolid=0; isolid<domain->solids.size(); isolid++)
    {
      buf_send.clear();
      np = domain->solids[isolid]->np_local;
      xp = &domain->solids[isolid]->x;

      ip = 0;
      while(ip < np)
	{
	  if (!domain->inside_subdomain((*xp)[ip][0], (*xp)[ip][1], (*xp)[ip][2]))
	    {
	      // The particle is not located in the subdomain anymore:
	      // transfer it to the buffer
	      domain->solids[isolid]->pack_particle(ip, buf_send);
	      domain->solids[isolid]->copy_particle(np-1, ip);
	      np--;
	    }
	  else
	    {
	      ip++;
	    }
	}

      // Resize particle variables:
      domain->solids[isolid]->grow(np);

      // Exchange buffers:
      for (int sproc=0; sproc<universe->nprocs; sproc++)
	{
	  if (sproc == universe->me)
	    {
	      size_buf_send = buf_send.size();

	      for (int rproc=0; rproc<universe->nprocs; rproc++){
		if (rproc != universe->me) {
		  MPI_Send(&size_buf_send, 1, MPI_INT, rproc, 0, universe->uworld);
		  if (size_buf_send)
		    MPI_Send(buf_send.data(), size_buf_send, MPI_DOUBLE, rproc, 0, MPI_COMM_WORLD);
		}
	      }
	    }
	  else
	    {
	      // Receive buffer:
	      MPI_Recv(&size_buf_recv, 1, MPI_INT, sproc, 0, universe->uworld, MPI_STATUS_IGNORE);

	      if (size_buf_recv)
		{
		  double buf_recv[size_buf_recv];
		  MPI_Recv(&buf_recv[0], size_buf_recv, MPI_DOUBLE, sproc, 0, MPI_COMM_WORLD, MPI_STATUS_IGNORE);
		  // Unpack buffer:

		  // Check what particles are within the subdomain:
		  unpack_list.clear();
		  ip = 0;
		  while(ip < size_buf_recv)
		    {
		      if (domain->inside_subdomain(buf_recv[ip], buf_recv[ip+1], buf_recv[ip+2]))
			{
			  unpack_list.push_back(ip);
			}
		      ip += domain->solids[isolid]->comm_n;
		    }

		  domain->solids[isolid]->grow(np+unpack_list.size());

		  domain->solids[isolid]->unpack_particle(np, unpack_list, buf_recv);
		}
	    }
	}
    }
}<|MERGE_RESOLUTION|>--- conflicted
+++ resolved
@@ -24,17 +24,8 @@
 #include "solid.h"
 #include "update.h"
 #include "var.h"
-<<<<<<< HEAD
-#include "basis_functions.h"
 #include "error.h"
 #include "universe.h"
-=======
-#include <Eigen/Eigen>
-#include <algorithm>
-#include <iostream>
-#include <math.h>
-#include <vector>
->>>>>>> dbd82b74
 
 using namespace std;
 
@@ -69,31 +60,18 @@
     method_type = "FLIP";
     isFLIP      = true;
 
-<<<<<<< HEAD
-    if (args.size() < 2) {
+    if (args.size() < 2)
+    {
       error->all(FLERR, "Illegal modify_method command: not enough arguments.\n");
-=======
-    if (args.size() < 2)
-    {
-      cout << "Illegal modify_method command: not enough arguments." << endl;
-      exit(1);
->>>>>>> dbd82b74
     }
   }
   else if (args[n].compare("APIC") == 0)
   {
     method_type = "APIC";
-<<<<<<< HEAD
-  } else {
+  }
+  else
+  {
     error->all(FLERR, "Error: method type " + args[n] + " not understood. Expect: PIC, FLIP or APIC\n");
-=======
-  }
-  else
-  {
-    cout << "Error: method type " << args[n]
-         << " not understood. Expect: PIC, FLIP or APIC\n";
-    exit(1);
->>>>>>> dbd82b74
   }
 
   n++;
@@ -124,7 +102,6 @@
       derivative_basis_function =
           &BasisFunction::derivative_bernstein_quadratic;
       n++;
-<<<<<<< HEAD
     } else {
       error->all(FLERR, "Illegal method_method argument: form function of type \033[1;31m" + args[n] + "\033[0m is unknown. Available options are:  \033[1;32mlinear\033[0m, \033[1;32mcubic-spline\033[0m, \033[1;32mBernstein-quadratic\033[0m.\n");
     }
@@ -132,25 +109,6 @@
 
   if (args.size() > n + isFLIP) {
     error->all(FLERR, "Illegal modify_method command: too many arguments: " + to_string(n + isFLIP) + " expected, " + to_string(args.size()) + " received.\n");
-=======
-    }
-    else
-    {
-      cout << "Illegal method_method argument: form function of type \033[1;31m"
-           << args[n]
-           << " is unknown. Available options are:  \033[1;32mlinear\033[0m, "
-              "\033[1;32mcubic-spline\033[0m, "
-              "\033[1;32mBernstein-quadratic\033[0m.\n";
-      exit(1);
-    }
-  }
-
-  if (args.size() > n + isFLIP)
-  {
-    cout << "Illegal modify_method command: too many arguments: " << n + isFLIP
-         << " expected, " << args.size() << " received." << endl;
-    exit(1);
->>>>>>> dbd82b74
   }
 
   if (isFLIP)
@@ -197,12 +155,8 @@
       double wf;
       Eigen::Vector3d wfd;
 
-<<<<<<< HEAD
       vector<array<int, 3>> *ntype = &domain->solids[isolid]->grid->ntype;
-=======
-      int **ntype  = domain->solids[isolid]->grid->ntype;
-      bool *nrigid = domain->solids[isolid]->grid->rigid;
->>>>>>> dbd82b74
+      vector<bool> *nrigid = &domain->solids[isolid]->grid->rigid;
 
       for (int in = 0; in < nnodes; in++)
       {
@@ -212,177 +166,6 @@
         wfd_np[in].clear();
       }
 
-<<<<<<< HEAD
-      if (np && nnodes) {
-	for (int ip=0; ip<np; ip++) {
-
-	  neigh_pn[ip].clear();
-	  numneigh_pn[ip] = 0;
-	  wf_pn[ip].clear();
-	  wfd_pn[ip].clear();
-
-	  // Calculate what nodes particle ip will interact with:
-	  int nx = domain->solids[isolid]->grid->nx;
-	  int ny = domain->solids[isolid]->grid->ny;
-	  int nz = domain->solids[isolid]->grid->nz;
-
-	  vector<int> n_neigh;
-
-	  if (update->method_shape_function.compare("linear")==0) {
-	    int i0 = (int) (((*xp)[ip][0] - domain->boxlo[0])*inv_cellsize);
-	    int j0 = (int) (((*xp)[ip][1] - domain->boxlo[1])*inv_cellsize);
-	    int k0 = (int) (((*xp)[ip][2] - domain->boxlo[2])*inv_cellsize);
-
-	    for(int i=i0; i<i0+2;i++){
-	      if (ny>1){
-		for(int j=j0; j<j0+2;j++){
-		  if (nz>1){
-		    for(int k=k0; k<k0+2;k++){
-		      int n = nz*ny*i+nz*j+k;
-		      if (n < nnodes)
-			n_neigh.push_back(n);
-		    }
-		  } else {
-		    int n = ny*i+j;
-		    if (n < nnodes)
-		      n_neigh.push_back(n);
-		  }
-		}
-	      } else {
-		if (i < nnodes)
-		  n_neigh.push_back(i);
-	      }
-	    }
-	  } else if (update->method_shape_function.compare("Bernstein-quadratic")==0){
-	    int i0 = 2*(int) (((*xp)[ip][0] - domain->boxlo[0])*inv_cellsize);
-	    int j0 = 2*(int) (((*xp)[ip][1] - domain->boxlo[1])*inv_cellsize);
-	    int k0 = 2*(int) (((*xp)[ip][2] - domain->boxlo[2])*inv_cellsize);
-
-	    if ((i0 >= 1) && (i0 % 2 != 0)) i0--;
-	    if ((j0 >= 1) && (j0 % 2 != 0)) j0--;
-	    if (nz>1) if ((k0 >= 1) && (k0 % 2 != 0)) k0--;
-
-	    // cout << "(" << i0 << "," << j0 << "," << k0 << ")\t";
-
-	    for(int i=i0; i<i0+3;i++){
-	      if (ny>1){
-		for(int j=j0; j<j0+3;j++){
-		  if (nz>1){
-		    for(int k=k0; k<k0+3;k++){
-		      int n = nz*ny*i+nz*j+k;
-		      if (n < nnodes)
-			n_neigh.push_back(n);
-		    }
-		  } else {
-		    int n = ny*i+j;
-		    if (n < nnodes)
-			n_neigh.push_back(n);
-		  }
-		}
-	      } else {
-		if (i < nnodes)
-		  n_neigh.push_back(i);
-	      }
-	    }
-	  } else if (update->method_shape_function.compare("cubic-spline")==0){
-	    int i0 = (int) (((*xp)[ip][0] - domain->boxlo[0])*inv_cellsize - 1);
-	    int j0 = (int) (((*xp)[ip][1] - domain->boxlo[1])*inv_cellsize - 1);
-	    int k0 = (int) (((*xp)[ip][2] - domain->boxlo[2])*inv_cellsize - 1);
-
-	    for(int i=i0; i<i0+4;i++){
-	      if (ny>1) {
-		for(int j=j0; j<j0+4;j++){
-		  if (nz>1){
-		    for(int k=k0; k<k0+4;k++){
-		      int n = nz*ny*i+nz*j+k;
-		      if (n < nnodes)
-			n_neigh.push_back(n);
-		    }
-		  } else {
-		    int n = ny*i+j;
-		    if (n < nnodes)
-		      n_neigh.push_back(n);
-		  }
-		}
-	      } else {
-		if (i < nnodes)
-		  n_neigh.push_back(i);
-	      }
-	    }
-	  } else {
-	    error->all(FLERR, "Shape function type not supported by TLMPM::compute_grid_weight_functions_and_gradients(): " + update->method_shape_function + ".\n");
-	  }
-
-	  // cout << "[";
-	  // for (auto ii: n_neigh)
-	  //   cout << ii << ' ';
-	  // cout << "]\n";
-
-	  //for (int in=0; in<nnodes; in++) {
-	  for (auto in: n_neigh) {
-
-	    // Calculate the distance between each pair of particle/node:
-	    r = ((*xp)[ip] - (*xn)[in]) * inv_cellsize;
-
-	    s[0] = basis_function(r[0], (*ntype)[in][0]);
-	    if (domain->dimension >= 2) s[1] = basis_function(r[1], (*ntype)[in][1]);
-	    else s[1] = 1;
-	    if (domain->dimension == 3) s[2] = basis_function(r[2], (*ntype)[in][2]);
-	    else s[2] = 1;
-
-	    if (s[0] != 0 && s[1] != 0 && s[2] != 0) {
-	      // // cout << in << "\t";
-	      // // Check if this node is in n_neigh:
-	      // if (find(n_neigh.begin(), n_neigh.end(), in) == n_neigh.end()) {
-	      // 	// in is not in n_neigh
-	      //  	cout << "in=" << in << " not found in n_neigh for ip=" << ip << " which is :[";
-	      //  	for (auto ii: n_neigh)
-	      //  	  cout << ii << ' ';
-	      //  	cout << "]\n";
-	      // }
-
-	      sd[0] = derivative_basis_function(r[0], (*ntype)[in][0], inv_cellsize);
-	      if (domain->dimension >= 2) sd[1] = derivative_basis_function(r[1], (*ntype)[in][1], inv_cellsize);
-	      if (domain->dimension == 3) sd[2] = derivative_basis_function(r[2], (*ntype)[in][2], inv_cellsize);
-
-	      neigh_pn[ip].push_back(in);
-	      neigh_np[in].push_back(ip);
-	      numneigh_pn[ip]++;
-	      numneigh_np[in]++;
-
-	      if (domain->dimension == 1) wf = s[0];
-	      if (domain->dimension == 2) wf = s[0]*s[1];
-	      if (domain->dimension == 3) wf = s[0]*s[1]*s[2];
-
-	      wf_pn[ip].push_back(wf);
-	      wf_np[in].push_back(wf);
-
-	      if (domain->dimension == 1)
-		{
-		  wfd[0] = sd[0];
-		  wfd[1] = 0;
-		  wfd[2] = 0;
-		}
-	      else if (domain->dimension == 2)
-		{
-		  wfd[0] = sd[0]*s[1];
-		  wfd[1] = s[0]*sd[1];
-		  wfd[2] = 0;
-		}
-	      else if (domain->dimension == 3)
-		{
-		  wfd[0] = sd[0]*s[1]*s[2];
-		  wfd[1] = s[0]*sd[1]*s[2];
-		  wfd[2] = s[0]*s[1]*sd[2];
-		}
-	      wfd_pn[ip].push_back(wfd);
-	      wfd_np[in].push_back(wfd);
-	      // cout << "ip=" << ip << ", in=" << in << ", wf=" << wf << ", wfd=[" << wfd[0] << "," << wfd[1] << "," << wfd[2] << "]" << endl;
-	    }
-	  }
-	  // cout << endl;
-	}
-=======
       if (np && nnodes)
       {
         for (int ip = 0; ip < np; ip++)
@@ -402,9 +185,9 @@
 
           if (update->method_shape_function.compare("linear") == 0)
           {
-            int i0 = (int)((xp[ip][0] - domain->boxlo[0]) * inv_cellsize);
-            int j0 = (int)((xp[ip][1] - domain->boxlo[1]) * inv_cellsize);
-            int k0 = (int)((xp[ip][2] - domain->boxlo[2]) * inv_cellsize);
+	    int i0 = (int) (((*xp)[ip][0] - domain->boxlo[0])*inv_cellsize);
+	    int j0 = (int) (((*xp)[ip][1] - domain->boxlo[1])*inv_cellsize);
+	    int k0 = (int) (((*xp)[ip][2] - domain->boxlo[2])*inv_cellsize);
 
             for (int i = i0; i < i0 + 2; i++)
             {
@@ -439,9 +222,9 @@
           else if (update->method_shape_function.compare(
                        "Bernstein-quadratic") == 0)
           {
-            int i0 = 2 * (int)((xp[ip][0] - domain->boxlo[0]) * inv_cellsize);
-            int j0 = 2 * (int)((xp[ip][1] - domain->boxlo[1]) * inv_cellsize);
-            int k0 = 2 * (int)((xp[ip][2] - domain->boxlo[2]) * inv_cellsize);
+	    int i0 = 2 * (int) (((*xp)[ip][0] - domain->boxlo[0]) * inv_cellsize);
+	    int j0 = 2 * (int) (((*xp)[ip][1] - domain->boxlo[1]) * inv_cellsize);
+	    int k0 = 2 * (int) (((*xp)[ip][2] - domain->boxlo[2]) * inv_cellsize);
 
             if ((i0 >= 1) && (i0 % 2 != 0))
               i0--;
@@ -485,9 +268,9 @@
           }
           else if (update->method_shape_function.compare("cubic-spline") == 0)
           {
-            int i0 = (int)((xp[ip][0] - domain->boxlo[0]) * inv_cellsize - 1);
-            int j0 = (int)((xp[ip][1] - domain->boxlo[1]) * inv_cellsize - 1);
-            int k0 = (int)((xp[ip][2] - domain->boxlo[2]) * inv_cellsize - 1);
+	    int i0 = (int) (((*xp)[ip][0] - domain->boxlo[0]) * inv_cellsize - 1);
+	    int j0 = (int) (((*xp)[ip][1] - domain->boxlo[1]) * inv_cellsize - 1);
+	    int k0 = (int) (((*xp)[ip][2] - domain->boxlo[2]) * inv_cellsize - 1);
 
             for (int i = i0; i < i0 + 4; i++)
             {
@@ -521,10 +304,7 @@
           }
           else
           {
-            cout << "Shape function type not supported by "
-                    "ULMPM::compute_grid_weight_functions_and_gradients(): "
-                 << update->method_shape_function << endl;
-            exit(1);
+	    error->all(FLERR, "Shape function type not supported by TLMPM::compute_grid_weight_functions_and_gradients(): " + update->method_shape_function + ".\n");
           }
 
           // cout << "[";
@@ -537,22 +317,18 @@
           {
 
             // Calculate the distance between each pair of particle/node:
-            r = (xp[ip] - xn[in]) * inv_cellsize;
-
-            s[0] = basis_function(r[0], ntype[in][0]);
-            if (domain->dimension >= 2)
-              s[1] = basis_function(r[1], ntype[in][1]);
-            else
-              s[1] = 1;
-            if (domain->dimension == 3)
-              s[2] = basis_function(r[2], ntype[in][2]);
-            else
-              s[2] = 1;
+	    r = ((*xp)[ip] - (*xn)[in]) * inv_cellsize;
+
+	    s[0] = basis_function(r[0], (*ntype)[in][0]);
+	    if (domain->dimension >= 2) s[1] = basis_function(r[1], (*ntype)[in][1]);
+	    else s[1] = 1;
+	    if (domain->dimension == 3) s[2] = basis_function(r[2], (*ntype)[in][2]);
+	    else s[2] = 1;
 
             if (s[0] != 0 && s[1] != 0 && s[2] != 0)
             {
               if (domain->solids[isolid]->mat->rigid)
-                nrigid[in] = true;
+                (*nrigid)[in] = true;
               // // cout << in << "\t";
               // // Check if this node is in n_neigh:
               // if (find(n_neigh.begin(), n_neigh.end(), in) == n_neigh.end())
@@ -563,16 +339,11 @@
               //  	cout << "]\n";
               // }
 
-              sd[0] =
-                  derivative_basis_function(r[0], ntype[in][0], inv_cellsize);
-              if (domain->dimension >= 2)
-                sd[1] =
-                    derivative_basis_function(r[1], ntype[in][1], inv_cellsize);
-              if (domain->dimension == 3)
-                sd[2] =
-                    derivative_basis_function(r[2], ntype[in][2], inv_cellsize);
-
-              neigh_pn[ip].push_back(in);
+	      sd[0] = derivative_basis_function(r[0], (*ntype)[in][0], inv_cellsize);
+	      if (domain->dimension >= 2) sd[1] = derivative_basis_function(r[1], (*ntype)[in][1], inv_cellsize);
+	      if (domain->dimension == 3) sd[2] = derivative_basis_function(r[2], (*ntype)[in][2], inv_cellsize);
+
+	      neigh_pn[ip].push_back(in);
               neigh_np[in].push_back(ip);
               numneigh_pn[ip]++;
               numneigh_np[in]++;
@@ -614,7 +385,6 @@
           }
           // cout << endl;
         }
->>>>>>> dbd82b74
       }
       if (method_type.compare("APIC") == 0)
         domain->solids[isolid]->compute_inertia_tensor(shape_function);
@@ -724,12 +494,7 @@
 
 void ULMPM::adjust_dt()
 {
-<<<<<<< HEAD
   if (update->dt_constant) return; // dt is set as a constant, do not update
-=======
-  if (update->dt_constant)
-    return; // dt is set as a constant, do not update
->>>>>>> dbd82b74
 
   double dtCFL = 1.0e22;
   double dtCFL_reduced = 1.0e22;
@@ -741,7 +506,6 @@
     {
       cout << "Error: dtCFL == 0\n";
       cout << "domain->solids[" << isolid << "]->dtCFL == 0\n";
-<<<<<<< HEAD
       error->all(FLERR, "");
     } else if (std::isnan(dtCFL)) {
       cout << "Error: dtCFL = " << dtCFL << "\n";
@@ -753,19 +517,6 @@
   MPI_Allreduce(&dtCFL, &dtCFL_reduced, 1, MPI_DOUBLE, MPI_MIN, universe->uworld);
 
   update->dt = dtCFL_reduced * update->dt_factor;
-=======
-      exit(1);
-    }
-    else if (std::isnan(dtCFL))
-    {
-      cout << "Error: dtCFL = " << dtCFL << "\n";
-      cout << "domain->solids[" << isolid
-           << "]->dtCFL == " << domain->solids[isolid]->dtCFL << "\n";
-      exit(1);
-    }
-  }
-  update->dt           = dtCFL * update->dt_factor;
->>>>>>> dbd82b74
   (*input->vars)["dt"] = Var("dt", update->dt);
 }
 
@@ -776,14 +527,8 @@
   for (int isolid = 0; isolid < domain->solids.size(); isolid++)
   {
     domain->solids[isolid]->dtCFL = 1.0e22;
-<<<<<<< HEAD
     np = domain->solids[isolid]->np_local;
     for (int ip = 0; ip < np; ip++) domain->solids[isolid]->mbp[ip].setZero();
-=======
-    np                            = domain->solids[isolid]->np;
-    for (int ip = 0; ip < np; ip++)
-      domain->solids[isolid]->mb[ip].setZero();
->>>>>>> dbd82b74
   }
 }
 
