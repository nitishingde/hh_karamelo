--- conflicted
+++ resolved
@@ -502,11 +502,71 @@
 	    i++;
 	  }
 
-<<<<<<< HEAD
 	  if (str[i+1] == '+') i++;
 	  continue;
 	}
-=======
+      }
+
+      // Check if word is a variable:
+      map<string, Var>::iterator it;
+      it = vars->find(word);
+
+      if (it != vars->end()){
+	// word is a variable
+	//cout << "word is a variable\n";
+	if (i+1 < str.length() && str[i+1] == '=' && str[i+2] != '=') {
+
+	  if (!values.empty() || !ops.empty() ) {
+	    error->all(FLERR, "Error: I do not understand when '=' is located in the middle of an expression\n");
+	  }
+
+	  else {
+	    returnvar = word;
+	    //cout << "The computed value will be stored in " <<  returnvar << endl;
+	    i++;
+	  }
+	}
+
+	else if (i+1 >= str.length() && values.empty() && ops.empty() ) {
+	  if (negative) {
+	    if (!returnvar.empty()) {
+	      (*vars)[returnvar] = -(*vars)[word];
+	      cout << returnvar << " = " << (*vars)[returnvar].result() << endl;
+	    }
+	    return -(*vars)[word];
+	  }
+	  else {
+	    if (!returnvar.empty()) {
+	      (*vars)[returnvar] = (*vars)[word];
+	      cout << returnvar << " = " << (*vars)[returnvar].result() << endl;
+	    }
+	    return (*vars)[word];
+	  }
+	}
+
+	else {
+	  if (negative) {
+	    values.push(-(*vars)[word]);
+	    negative = false;
+	  } else {
+	    values.push((*vars)[word]);
+	  }
+	  //cout << "push " << word << "=" << values.top() << " to values\n";
+	}
+      }
+
+
+      else if (i+1 < str.length() && str[i+1]=='=' && values.empty() && ops.empty()){
+	// Check if there is an '=':
+	//cout << "Check if there is an =\n";
+	returnvar = word;
+	if (protected_variable(returnvar)) {
+	  error->all(FLERR, "Error: " + returnvar + " is a protected variable: it cannot be modified!\n");
+	}
+	//cout << "The computed value will be stored in " <<  returnvar << endl;
+	i++;
+      }
+
       else if (i + 1 < str.length() && str[i + 1] == '(')
       {
         // It's a function:
@@ -536,90 +596,6 @@
         i += k;
         if (negative) values.push(-evaluate_function(word, arg));
 	else values.push(evaluate_function(word, arg));
->>>>>>> 98247321
-      }
-
-      // Check if word is a variable:
-      map<string, Var>::iterator it;
-      it = vars->find(word);
-
-      if (it != vars->end()){
-	// word is a variable
-	//cout << "word is a variable\n";
-	if (i+1 < str.length() && str[i+1] == '=' && str[i+2] != '=') {
-
-	  if (!values.empty() || !ops.empty() ) {
-	    error->all(FLERR, "Error: I do not understand when '=' is located in the middle of an expression\n");
-	  }
-
-	  else {
-	    returnvar = word;
-	    //cout << "The computed value will be stored in " <<  returnvar << endl;
-	    i++;
-	  }
-	}
-
-	else if (i+1 >= str.length() && values.empty() && ops.empty() ) {
-	  if (negative) {
-	    if (!returnvar.empty()) {
-	      (*vars)[returnvar] = -(*vars)[word];
-	      cout << returnvar << " = " << (*vars)[returnvar].result() << endl;
-	    }
-	    return -(*vars)[word];
-	  }
-	  else {
-	    if (!returnvar.empty()) {
-	      (*vars)[returnvar] = (*vars)[word];
-	      cout << returnvar << " = " << (*vars)[returnvar].result() << endl;
-	    }
-	    return (*vars)[word];
-	  }
-	}
-
-	else {
-	  if (negative) {
-	    values.push(-(*vars)[word]);
-	    negative = false;
-	  } else {
-	    values.push((*vars)[word]);
-	  }
-	  //cout << "push " << word << "=" << values.top() << " to values\n";
-	}
-      }
-
-
-      else if (i+1 < str.length() && str[i+1]=='=' && values.empty() && ops.empty()){
-	// Check if there is an '=':
-	//cout << "Check if there is an =\n";
-	returnvar = word;
-	if (protected_variable(returnvar)) {
-	  error->all(FLERR, "Error: " + returnvar + " is a protected variable: it cannot be modified!\n");
-	}
-	//cout << "The computed value will be stored in " <<  returnvar << endl;
-	i++;
-      }
-
-      else if (i+1 < str.length() && str[i+1]=='(') {
-	// It's a function:
-	i+=2;
-
-	// Extract the argument:
-	int k = 0;
-	int nLparenthesis = 0;
-	int nRparenthesis = 0;
-	while(str[i+k]!=')' || nLparenthesis != nRparenthesis){
-	  if (str[i+k]=='(') nLparenthesis++;
-	  if (str[i+k]==')') nRparenthesis++;
-	  k++;
-	  if (i+k > str.length()) {
-	    error->all(FLERR, "Error: Unbalanced parenthesis '('.\n");
-	  }
-	}
-	string arg;
-	arg.append(&str[i],k);
-	//cout << "Found function " << word << " with argument: " << arg << endl;
-	i += k;
-	values.push(evaluate_function(word, arg));
       }
 
       else {
@@ -693,78 +669,8 @@
   return 0;
 }
 
-<<<<<<< HEAD
 int Input::axisymmetric(vector<string> args) {
   domain->set_axisymmetric(args);
-=======
-      if (args.size() < 6)
-      {
-        cout << "Error: dimension received too few arguments!\n";
-        cout << "Usage: dimension(2, xmin, xmax, ymin, ymax, cell-size)\n";
-        exit(1);
-      }
-      // else if (args.size() > 6)
-      // {
-      //   cout << "Error: dimension received too many arguments: 6 maximum for
-      //   "
-      //           "2D simulations (Dimension, domain xmin, domain xmax, domain
-      //           " "ymin, domain ymax, cell size)"
-      //        << endl;
-      //   exit(1);
-      // }
-      else if (args.size() >= 6)
-      {
-        domain->boxlo[0]       = (double)parsev(args[1]);
-        domain->boxhi[0]       = (double)parsev(args[2]);
-        domain->boxlo[1]       = (double)parsev(args[3]);
-        domain->boxhi[1]       = (double)parsev(args[4]);
-        domain->grid->cellsize = (double)parsev(args[5]);
-
-        if (domain->grid->cellsize < 0)
-        {
-          cout << "Error: cellsize negative! You gave: "
-               << domain->grid->cellsize << endl;
-          exit(1);
-        }
-
-        if (args.size() > 6 && args[6].compare("axisymmetric") == 0)
-        {
-          domain->axisymmetric = true;
-          cout << "Axi-symmetric is ON " << domain->axisymmetric << endl;
-        }
-
-        domain->grid->init(domain->boxlo, domain->boxhi);
-      }
-    }
-    else
-    { // dim ==3
-      if (args.size() < 8)
-      {
-        cout << "Error: dimension received too few arguments!\n";
-        cout << "Usage: dimension(3, xmin, xmax, ymin, ymax, zmin, zmax, "
-                "cell-size)\n";
-        exit(1);
-      }
-      else if (args.size() == 8)
-      {
-        domain->boxlo[0]       = (double)parsev(args[1]);
-        domain->boxhi[0]       = (double)parsev(args[2]);
-        domain->boxlo[1]       = (double)parsev(args[3]);
-        domain->boxhi[1]       = (double)parsev(args[4]);
-        domain->boxlo[2]       = (double)parsev(args[5]);
-        domain->boxhi[2]       = (double)parsev(args[6]);
-        domain->grid->cellsize = (double)parsev(args[7]);
-        if (domain->grid->cellsize < 0)
-        {
-          cout << "Error: cellsize negative! You gave: "
-               << domain->grid->cellsize << endl;
-          exit(1);
-        }
-        domain->grid->init(domain->boxlo, domain->boxhi);
-      }
-    }
-  }
->>>>>>> 98247321
   return 0;
 }
 
