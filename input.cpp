<<<<<<< HEAD
/* ----------------------------------------------------------------------
 *
 *                    ***       Karamelo       ***
 *               Parallel Material Point Method Simulator
 * 
 * Copyright (2019) Alban de Vaucorbeil, alban.devaucorbeil@monash.edu
 * Materials Science and Engineering, Monash University
 * Clayton VIC 3800, Australia

 * This software is distributed under the GNU General Public License.
 *
 * ----------------------------------------------------------------------- */

#include <mpi.h>
#include "mpm.h"
=======
>>>>>>> dbd82b74
#include "input.h"
#include "domain.h"
#include "group.h"
#include "log.h"
#include "material.h"
#include "modify.h"
#include "mpm.h"
#include "output.h"
#include "style_command.h"
#include "update.h"
#include "var.h"
#include <fstream>
#include <iostream>
#include <map>
#include <math.h>
#include <stack>
<<<<<<< HEAD
#include "var.h"
#include <map>
#include "modify.h"
#include "universe.h"
#include "error.h"
#include "mpi_wrappers.h"
=======
#include <string.h>
>>>>>>> dbd82b74

#define DELTALINE 256
#define DELTA 4

using namespace std;

Input::Input(MPM *mpm, int argc, char **argv) : Pointers(mpm)
{
  MPI_Comm_rank(universe->uworld,&me);

  line_number = 0;
  maxline = maxcopy = 0;
  maxarg            = 0;
  arg               = NULL;
  vars              = new map<string, Var>;

  (*vars)["time"]     = Var("time", 0);
  (*vars)["timestep"] = Var("timestep", 0);
  (*vars)["dt"]       = Var("dt", 0);
  (*vars)["x"]        = Var("x", 0);
  (*vars)["y"]        = Var("y", 0);
  (*vars)["z"]        = Var("z", 0);
  (*vars)["x0"]       = Var("x0", 0);
  (*vars)["y0"]       = Var("y0", 0);
  (*vars)["z0"]       = Var("z0", 0);
  (*vars)["PI"]       = Var(M_PI);

  // fill map with commands listed in style_command.h

  command_map = new CommandCreatorMap();

#define COMMAND_CLASS
#define CommandStyle(key, Class) (*command_map)[#key] = &command_creator<Class>;
#include "style_command.h"
#undef CommandStyle
#undef COMMAND_CLASS

  // Protected variables:
  string s = "x";
  protected_vars.push_back(s);
  s = "y";
  protected_vars.push_back(s);
  s = "z";
  protected_vars.push_back(s);
  s = "time";
  protected_vars.push_back(s);
  s = "dt";
  protected_vars.push_back(s);
}

Input::~Input()
{
  delete command_map;
  delete vars;
}

/* ----------------------------------------------------------------------
   process all input from infile
   infile = stdin or file if command-line arg "-in" was used
------------------------------------------------------------------------- */

void Input::file()
{
  cout << "In Input::file()\n";
  bool ignore = false;
  int end = 0;

  istream is(infile);
<<<<<<< HEAD

  while(1) {

    line_number++;

    if (me == 0) {
      while(1) {
	char c = char(is.get());
	if (c != '\n') {
	  if (c == '#') ignore = true; // ignore everything after #
	  if (c == '\377') {
	    end = 1;
	    break;
	  } else {
	    if (!ignore) line.append(&c,1);
	  }

	} else {
	  ignore = false;
	  break;
	}
      }
=======
  while (is)
  {
    char c = char(is.get());
    if (c != '\n')
    {

      if (c == '#')
        ignore = true; // ignore everything after #
      if (c == '\377')
      {
        // cout << line << endl;
        if (line.compare("quit") == 0)
          return;
        parsev(line).result();
      }
      else
      {
        if (!ignore)
          line.append(&c, 1);
      }
    }
    else
    {

      ignore = false;
      cout << line << endl;
      if (line.compare("quit") == 0)
        return;
      parsev(line).result();
      line.clear();
>>>>>>> dbd82b74
    }

    MPI_string_bcast(line, MPI_CHAR, 0, universe->uworld);
    if (line.compare("quit")==0) break;
    parsev(line).result();

    line.clear();

    MPI_Bcast(&end,1,MPI_INT,0, universe->uworld);
    if (end) break;
  }
<<<<<<< HEAD

=======
  // cout << "t.constant()" << (*vars)["t"].is_constant() << endl;
  // (*vars)["time"] = Var("time", 2, false);
  // cout << "t=" << (*vars)["t"].result() << endl;
  // cout << "t=" << (*vars)["t"].eq() << endl;
  // cout << "t=" << (*vars)["t"].result(mpm) << endl;
>>>>>>> dbd82b74
}

// Function to find precedence of
// operators.
double Input::precedence(string op)
{
  if (op == ">" || op == ">=" || op == "<" || op == "<=" || op == "==" ||
      op == "!=")
    return 1;
  if (op == "+" || op == "-")
    return 2;
  if (op == "*" || op == "/")
    return 3;
  if (op == "**" || op == "^")
    return 4;
  if (op == "e" || op == "E")
    return 5;
  return 0;
}

// Function to perform arithmetic operations.
<<<<<<< HEAD
Var Input::applyOp(Var a, Var b, string op){
  // cout << "in applyOp with a=" << a.eq() << "=" << a.result() << " b=" << b.eq() << "=" << b.result() << " op=" << op << endl;
  if (op.compare("+")==0) return a + b;
  else if (op.compare("-")==0) return a - b;
  else if (op.compare("*")==0) return a * b;
  else if (op.compare("/")==0) return a / b;
  else if (op.compare("**")==0) return a ^ b;
  else if (op.compare("^")==0) return a ^ b;
  else if (op.compare("e")==0) return a*powv(10,b);
  else if (op.compare("E")==0) return a*powv(10,b);
  else if (op.compare(">")==0) return a > b;
  else if (op.compare(">=")==0) return a >= b;
  else if (op.compare("<")==0) return a < b;
  else if (op.compare("<=")==0) return a <= b;
  else if (op.compare("==")==0) return a == b;
  else if (op.compare("!=")==0) return a != b;
  else if (op.compare("(")==0) {
    error->all(FLERR, "Error: unmatched parenthesis (\n");
  } else {
    error->all(FLERR, "Error: unknown operator " + op + "\n");
=======
Var Input::applyOp(Var a, Var b, string op)
{
  // cout << "in applyOp with a=" << a.eq() << "=" << a.result() << " b=" <<
  // b.eq() << "=" << b.result() << " op=" << op << endl;
  if (op.compare("+") == 0)
    return a + b;
  else if (op.compare("-") == 0)
    return a - b;
  else if (op.compare("*") == 0)
    return a * b;
  else if (op.compare("/") == 0)
    return a / b;
  else if (op.compare("**") == 0)
    return a ^ b;
  else if (op.compare("^") == 0)
    return a ^ b;
  else if (op.compare("e") == 0)
    return a * powv(10, b);
  else if (op.compare("E") == 0)
    return a * powv(10, b);
  else if (op.compare(">") == 0)
    return a > b;
  else if (op.compare(">=") == 0)
    return a >= b;
  else if (op.compare("<") == 0)
    return a < b;
  else if (op.compare("<=") == 0)
    return a <= b;
  else if (op.compare("==") == 0)
    return a == b;
  else if (op.compare("!=") == 0)
    return a != b;
  else if (op.compare("(") == 0)
  {
    printf("Error: unmatched parenthesis (\n");
    exit(1);
  }
  else
  {
    cout << "Error: unknown operator " << op << "\n";
    exit(1);
>>>>>>> dbd82b74
  }
}

bool Input::is_operator(char op)
{
  if (op == '+')
    return true;
  if (op == '-')
    return true;
  if (op == '*')
    return true;
  if (op == '/')
    return true;
  if (op == '^')
    return true;
  if (op == '>')
    return true;
  if (op == '<')
    return true;
  if (op == '!')
    return true;
  return false;
}

// check if op is either of +-/*()
bool Input::is_math_char(char op)
{
  if (is_operator(op))
    return true;
  if (op == '(')
    return true;
  if (op == ')')
    return true;
  if (op == '=')
    return true;
  return false;
}

// evaluate function func with argument arg:
Var Input::evaluate_function(string func, string arg)
{
  // cout << "Evaluate function " << func << " with argument: " << arg << endl;

  // Separate arguments:
  vector<string> args;

  int j     = 0;
  int start = 0;
  for (int i = 0; i < arg.length(); i++)
  {
    // Locate comas.
<<<<<<< HEAD
    if (arg[i] == ',' || i==arg.length()-1)  {
      if (i==start && i!=arg.length()-1) {
	error->all(FLERR, "Error: missing argument.\n");
=======
    if (arg[i] == ',' || i == arg.length() - 1)
    {
      if (i == start && i != arg.length() - 1)
      {
        cout << "Error: missing argument" << endl;
        exit(1);
>>>>>>> dbd82b74
      }

      args.resize(args.size() + 1);
      args.back().append(&arg[start], i - start + (i == arg.length() - 1));
      // cout << "Received argument " << j+1 << " :" << args.back() << endl;
      start = i + 1;
      j++;
    }
  }

<<<<<<< HEAD
  if (func.compare("dimension") == 0) return Var(dimension(args));
  if (func.compare("region") == 0) return Var(region(args));
  if (func.compare("solid") == 0) return Var(solid(args));
  if (func.compare("eos") == 0) return Var(add_EOS(args));
  if (func.compare("strength") == 0) return Var(add_strength(args));
  if (func.compare("material") == 0) return Var(add_material(args));
  if (func.compare("damage") == 0) return Var(add_damage(args));
  if (func.compare("dump") == 0) return Var(dump(args));
  if (func.compare("group") == 0) return Var(group_command(args));
  if (func.compare("set_output") == 0) return Var(set_output(args));
  if (func.compare("log_modify") == 0) return Var(log_modify(args));
  if (func.compare("method") == 0) return Var(method(args));
  if (func.compare("fix") == 0) return Var(fix(args));
  if (func.compare("dt_factor") == 0) return Var(set_dt_factor(args));
  if (func.compare("set_dt") == 0 ) return Var(set_dt(args));
  if (func.compare("value") == 0) return value(args);
  if (func.compare("plot") == 0) return Var(plot(args));
  if (func.compare("create_domain") == 0) return Var(create_domain(args));
=======
  if (func.compare("dimension") == 0)
    return Var(dimension(args));
  if (func.compare("region") == 0)
    return Var(region(args));
  if (func.compare("solid") == 0)
    return Var(solid(args));
  if (func.compare("eos") == 0)
    return Var(add_EOS(args));
  if (func.compare("strength") == 0)
    return Var(add_strength(args));
  if (func.compare("material") == 0)
    return Var(add_material(args));
  if (func.compare("damage") == 0)
    return Var(add_damage(args));
  if (func.compare("temperature") == 0)
    return Var(add_temperature(args));
  if (func.compare("dump") == 0)
    return Var(dump(args));
  if (func.compare("group") == 0)
    return Var(group_command(args));
  if (func.compare("set_output") == 0)
    return Var(set_output(args));
  if (func.compare("log_modify") == 0)
    return Var(log_modify(args));
  if (func.compare("method") == 0)
    return Var(method(args));
  if (func.compare("fix") == 0)
    return Var(fix(args));
  if (func.compare("dt_factor") == 0)
    return Var(set_dt_factor(args));
  if (func.compare("set_dt") == 0)
    return Var(set_dt(args));
  if (func.compare("value") == 0)
    return value(args);
  if (func.compare("plot") == 0)
    return Var(plot(args));
  if (func.compare("save_plot") == 0)
    return Var(save_plot(args));
>>>>>>> dbd82b74

  // invoke commands added via style_command.h

  if (command_map->find(func) != command_map->end())
  {
    CommandCreator command_creator = (*command_map)[func];
    return command_creator(mpm, args);
  }

<<<<<<< HEAD
  else if (func.compare("exp") == 0) return expv(parsev(arg));
  else if (func.compare("sqrt") == 0) return sqrtv(parsev(arg));
  else if (func.compare("cos") == 0) return cosv(parsev(arg));
  else if (func.compare("sin") == 0) return sinv(parsev(arg));
  else if (func.compare("tan") == 0) return tanv(parsev(arg));
  else if (func.compare("atan2") == 0) return atan2v(parsev(args[0]),parsev(args[1]));
  else if (func.compare("log") == 0) return logv(parsev(arg));
  else if (func.compare("evaluate") == 0) return Var(parsev(arg).result(mpm));
  else if (func.compare("print") == 0) return Var(print(args));
  error->all(FLERR, "Error: Unknown function " + func + "\n");
=======
  else if (func.compare("exp") == 0)
    return expv(parsev(arg));
  else if (func.compare("sqrt") == 0)
    return sqrtv(parsev(arg));
  else if (func.compare("cos") == 0)
    return cosv(parsev(arg));
  else if (func.compare("sin") == 0)
    return sinv(parsev(arg));
  else if (func.compare("tan") == 0)
    return tanv(parsev(arg));
  else if (func.compare("atan2") == 0)
    return atan2v(parsev(args[0]), parsev(args[1]));
  else if (func.compare("log") == 0)
    return logv(parsev(arg));
  else if (func.compare("evaluate") == 0)
    return Var(parsev(arg).result(mpm));
  else if (func.compare("print") == 0)
    return Var(print(args));
  cout << "Error: Unknown function " << func << endl;
  exit(1);
>>>>>>> dbd82b74
}

// remove white spaces from string
string Input::remove_whitespace(string str)
{
  string str_;

  for (int i = 0; i < str.length(); i++)
  {
    if (str[i] != ' ')
      str_.append(&str[i], 1); // Add the non-whitespace character to str_
  }
  return str_;
}

<<<<<<< HEAD
double Input::parse(string str){
  error->all(FLERR, "Error: Input::parse deprecated function.\n");
=======
double Input::parse(string str)
{
  cout << "Error: Input::parse deprecated function" << endl;
  exit(1);
>>>>>>> dbd82b74
}

Var Input::parsev(string str)
{
  // stack to store integer values.
  stack<Var> values;

  // stack to store operators.
  stack<string> ops;

  // stack to store functions.
  stack<string> funcs;

  string returnvar;

  str = remove_whitespace(str);
  // cout << "New string: " << str << endl;

  bool negative = false; // flag that indicates that the next value will have to
                         // be multiplied by -1

  for (int i = 0; i < str.length(); i++)
  {
    if (isdigit(str[i]))
    {

      string number;

      // The number could be longer than one digit:
      int j;
      for (j = 1; j < str.length() - i; j++)
      {
        if (!isdigit(str[i + j]) && str[i + j] != '.')
          break;
      }

      number.append(&str[i], j);
      i += j - 1;

      if (negative)
      {
        Var result((-1) * stof(number));
        values.push(result);
        negative = false;
      }
      else
      {
        values.push(Var(stof(number)));
      }

      // cout << "Pushed number: " << values.top() << " to values stack" <<
      // endl;
    }

    // If the first character in the righ-hand-side is (, push it to ops
    else if (str[i] == '(')
    {
      // cout << "Pushed \'(\' to ops stack" << endl;
      string bracket;
      bracket.push_back(str[i]);
      ops.push(bracket);

      if (i + 1 < str.length() && str[i + 1] == '-' &&
          !(i + 2 < str.length() && str[i + 2] == '('))
      {
        negative = true;
        i++;
      }
    }

    // Closing brace encountered, solve
    // entire brace.
<<<<<<< HEAD
    else if (str[i] == ')') {
      //cout << "Found \')\'" << endl;

      if (ops.empty() && values.size() < 2) {
	error->all(FLERR, "Error, unmatched parenthesis )\n");
      }

      while(ops.top() != "(")
	{
	  if (values.empty()) {
	    error->all(FLERR, "Error: Ops is not empty with top element being " + ops.top() + ", while values is.\n");
	  } else if (values.size() == 1) {
	    if (ops.top() == "-") {
	      Var val1 = values.top();
	      values.pop();
	      ops.pop();
	      values.push(-val1);
	    } else if (ops.top() == "!") {
	      Var val1 = values.top();
	      values.pop();
	      ops.pop();
	      values.push(!val1);
	    } else if (ops.top() == "+") {
	      ops.pop();
	    } else {
	      Var val1 = values.top();
	      error->all(FLERR, "Error: do not know how to apply " + ops.top() + ", to " + val1.eq() + ".\n");
	    }
	  } else {
	    Var val2 = values.top();
	    values.pop();

	    Var val1 = values.top();
	    values.pop();

	    string op = ops.top();
	    ops.pop();
	    //cout << val1 << " " << val2 << " " << op << endl;

	    values.push(applyOp(val1, val2, op));

	    //cout << "Pushed number: " << values.top() << " to values stack" << endl;
	    if (ops.empty()) {
	      error->all(FLERR, "Error, unmatched parenthesis )\n");
	    }
	  }
	}
=======
    else if (str[i] == ')')
    {
      // cout << "Found \')\'" << endl;

      if (ops.empty() && values.size() < 2)
      {
        printf("Error, unmatched parenthesis )\n");
        exit(1);
      }

      while (ops.top() != "(")
      {
        if (values.empty())
        {
          cout << "Error: Ops is not empty with top element being " << ops.top()
               << ", while values is." << endl;
          exit(1);
        }
        else if (values.size() == 1)
        {
          if (ops.top() == "-")
          {
            Var val1 = values.top();
            values.pop();
            ops.pop();
            values.push(-val1);
          }
          else if (ops.top() == "!")
          {
            Var val1 = values.top();
            values.pop();
            ops.pop();
            values.push(!val1);
          }
          else if (ops.top() == "+")
          {
            ops.pop();
          }
          else
          {
            Var val1 = values.top();
            cout << "Error: do not know how to apply " << ops.top() << ", to "
                 << val1.eq() << endl;
            exit(1);
          }
        }
        else
        {
          Var val2 = values.top();
          values.pop();

          Var val1 = values.top();
          values.pop();

          string op = ops.top();
          ops.pop();
          // cout << val1 << " " << val2 << " " << op << endl;

          values.push(applyOp(val1, val2, op));

          // cout << "Pushed number: " << values.top() << " to values stack" <<
          // endl;
          if (ops.empty())
          {
            printf("Error, unmatched parenthesis )\n");
            exit(1);
          }
        }
      }
>>>>>>> dbd82b74
      // pop opening brace.
      ops.pop();
    }

    else if (is_operator(str[i]) ||
             (str[i] == '=' && i + 1 < str.length() && str[i + 1] == '='))
    {
      string new_op;
      new_op.push_back(str[i]);
      // printf("found operator %c\n", new_op);

      if (values.empty() && !(i + 1 < str.length() && str[i + 1] == '('))
      {
        if (new_op == "-")
        {
          negative = true;
          continue;
        }
      }

<<<<<<< HEAD
      if (i+1 >= str.length()) {
	error->all(FLERR, "Error: end-of-line character detected after operator " + new_op + ".\n");
      }

      if (i+1 < str.length() && str[i+1] == '\0') {
	error->all(FLERR, "Error: end-of-line character detected after operator " + new_op + ".\n");
=======
      if (i + 1 >= str.length())
      {
        cout << "Error: end-of-line character detected after operator "
             << new_op << endl;
        exit(1);
      }

      if (i + 1 < str.length() && str[i + 1] == '\0')
      {
        cout << "Error: end-of-line character detected after operator "
             << new_op << endl;
        exit(1);
>>>>>>> dbd82b74
      }

      else if (i + 1 < str.length() && str[i + 1] == '*')
      {
        new_op.push_back('*');
        i++;
      }

      else if (i + 1 < str.length() && str[i + 1] == '=')
      {
        new_op.push_back('=');
        i++;
      }

<<<<<<< HEAD
      else if (i+1 < str.length() && is_operator(str[i+1]) && str[i+1] != '-') {
	error->all(FLERR, "Error: unknown operator sequence " + new_op + str[i+1] + ".\n");
=======
      else if (i + 1 < str.length() && is_operator(str[i + 1]) &&
               str[i + 1] != '-')
      {
        cout << "Error: unknown operator sequence " << new_op << str[i + 1]
             << endl;
        exit(1);
>>>>>>> dbd82b74
      }

      // While top of 'ops' has same or greater
      // precedence to current token, which
      // is an operator. Apply operator on top
      // of 'ops' to top two elements in values stack.
      while (!ops.empty() && precedence(ops.top()) >= precedence(new_op))
      {
        Var val2 = values.top();
        values.pop();

        Var val1 = values.top();
        values.pop();

        string op = ops.top();
        ops.pop();
        // cout << val1 << " " << val2 << " " << op << endl;

        values.push(applyOp(val1, val2, op));
      }

      // Push current token to 'ops'.
      ops.push(new_op);

      if (i + 1 < str.length() && str[i + 1] == '-')
      {
        negative = true;
        i++;
      }
    }

    else
    {
      string word;

      // Check how long is the word
      int j;
      for (j = 1; j < str.length() - i; j++)
      {
        if (is_math_char(str[i + j]))
          break;
      }

      word.append(&str[i], j);
      i += j - 1;

      // cout << "Found keyword: " << word << endl;

      if (word == "E" || word == "e")
      { // E or e have to be followed by + or - to indicate that it is 10^+xx
        if (!values.empty() && isdigit(str[i - 1]) && i + 1 < str.length() &&
            (str[i + 1] == '+' || str[i + 1] == '-'))
        {
          // Push current token to 'ops'.
          ops.push("e");

          if (str[i + 1] == '-')
          {
            negative = true;
            i++;
          }

          if (str[i + 1] == '+')
            i++;
          continue;
        }
      }

      // Check if word is a variable:
      map<string, Var>::iterator it;
      it = vars->find(word);

<<<<<<< HEAD
      if (it != vars->end()){
	// word is a variable
	//cout << "word is a variable\n";
	if (i+1 < str.length() && str[i+1] == '=' && str[i+2] != '=') {

	  if (!values.empty() || !ops.empty() ) {
	    error->all(FLERR, "Error: I do not understand when '=' is located in the middle of an expression\n");
	  }

	  else {
	    returnvar = word;
	    //cout << "The computed value will be stored in " <<  returnvar << endl;
	    i++;
	  }
	}

	else if (i+1 >= str.length() && values.empty() && ops.empty() ) {
	  if (negative) {
	    if (!returnvar.empty()) {
	      (*vars)[returnvar] = -(*vars)[word];
	      cout << returnvar << " = " << (*vars)[returnvar].result() << endl;
	    }
	    return -(*vars)[word];
	  }
	  else {
	    if (!returnvar.empty()) {
	      (*vars)[returnvar] = (*vars)[word];
	      cout << returnvar << " = " << (*vars)[returnvar].result() << endl;
	    }
	    return (*vars)[word];
	  }
	}

	else {
	  if (negative) {
	    values.push(-(*vars)[word]);
	    negative = false;
	  } else {
	    values.push((*vars)[word]);
	  }
	  //cout << "push " << word << "=" << values.top() << " to values\n";
	}
      }


      else if (i+1 < str.length() && str[i+1]=='=' && values.empty() && ops.empty()){
	// Check if there is an '=':
	//cout << "Check if there is an =\n";
	returnvar = word;
	if (protected_variable(returnvar)) {
	  error->all(FLERR, "Error: " + returnvar + " is a protected variable: it cannot be modified!\n");
	}
	//cout << "The computed value will be stored in " <<  returnvar << endl;
	i++;
      }

      else if (i+1 < str.length() && str[i+1]=='(') {
	// It's a function:
	i+=2;

	// Extract the argument:
	int k = 0;
	int nLparenthesis = 0;
	int nRparenthesis = 0;
	while(str[i+k]!=')' || nLparenthesis != nRparenthesis){
	  if (str[i+k]=='(') nLparenthesis++;
	  if (str[i+k]==')') nRparenthesis++;
	  k++;
	  if (i+k > str.length()) {
	    error->all(FLERR, "Error: Unbalanced parenthesis '('.\n");
	  }
	}
	string arg;
	arg.append(&str[i],k);
	//cout << "Found function " << word << " with argument: " << arg << endl;
	i += k;
	values.push(evaluate_function(word, arg));
      }

      else {
	error->all(FLERR, "Error: " + word + " is unknown.\n");
=======
      if (it != vars->end())
      {
        // word is a variable
        // cout << "word is a variable\n";
        if (i + 1 < str.length() && str[i + 1] == '=' && str[i + 2] != '=')
        {

          if (!values.empty() || !ops.empty())
          {
            printf("Error: I do not understand when '=' is located in the "
                   "middle of an expression\n");
            exit(1);
          }

          else
          {
            returnvar = word;
            // cout << "The computed value will be stored in " <<  returnvar <<
            // endl;
            i++;
          }
        }

        else if (i + 1 >= str.length() && values.empty() && ops.empty())
        {
          if (negative)
          {
            if (!returnvar.empty())
            {
              (*vars)[returnvar] = -(*vars)[word];
              cout << returnvar << " = " << (*vars)[returnvar].result() << endl;
            }
            return -(*vars)[word];
          }
          else
          {
            if (!returnvar.empty())
            {
              (*vars)[returnvar] = (*vars)[word];
              cout << returnvar << " = " << (*vars)[returnvar].result() << endl;
            }
            return (*vars)[word];
          }
        }

        else
        {
          if (negative)
          {
            values.push(-(*vars)[word]);
            negative = false;
          }
          else
          {
            values.push((*vars)[word]);
          }
          // cout << "push " << word << "=" << values.top() << " to values\n";
        }
      }

      else if (i + 1 < str.length() && str[i + 1] == '=' && values.empty() &&
               ops.empty())
      {
        // Check if there is an '=':
        // cout << "Check if there is an =\n";
        returnvar = word;
        if (protected_variable(returnvar))
        {
          cout << "Error: " << returnvar
               << " is a protected variable: it cannot be modified!\n";
          exit(1);
        }
        // cout << "The computed value will be stored in " <<  returnvar <<
        // endl;
        i++;
      }

      else if (i + 1 < str.length() && str[i + 1] == '(')
      {
        // It's a function:
        i += 2;

        // Extract the argument:
        int k             = 0;
        int nLparenthesis = 0;
        int nRparenthesis = 0;
        while (str[i + k] != ')' || nLparenthesis != nRparenthesis)
        {
          if (str[i + k] == '(')
            nLparenthesis++;
          if (str[i + k] == ')')
            nRparenthesis++;
          k++;
          if (i + k > str.length())
          {
            cout << "Error: Unbalanced parenthesis '('" << endl;
            exit(1);
          }
        }
        string arg;
        arg.append(&str[i], k);
        // cout << "Found function " << word << " with argument: " << arg <<
        // endl;
        i += k;
        values.push(evaluate_function(word, arg));
      }

      else
      {
        cout << "Error: " << word << " is unknown\n";
        exit(1);
>>>>>>> dbd82b74
      }
    }
  }

  // Entire expression has been parsed at this
  // point, apply remaining ops to remaining
  // values.
<<<<<<< HEAD
  while(!ops.empty()){
    if (values.empty()) {
      error->all(FLERR, "Error: Ops is not empty with top element being " + ops.top() + ", while values is.\n");
    } else if (values.size() == 1) {
      if (ops.top() == "-") {
	Var val1 = values.top();
	values.pop();
	ops.pop();
	values.push(-val1);
      } else if (ops.top() == "!") {
	Var val1 = values.top();
	values.pop();
	ops.pop();
	values.push(!val1);
      } else if (ops.top() == "+") {
	ops.pop();
      } else {
	Var val1 = values.top();
	error->all(FLERR, "Error: do not know how to apply " + ops.top() + ", to " + val1.eq() + ".\n");
      }
    } else {
=======
  while (!ops.empty())
  {
    if (values.empty())
    {
      cout << "Error: Ops is not empty with top element being " << ops.top()
           << ", while values is." << endl;
      exit(1);
    }
    else if (values.size() == 1)
    {
      if (ops.top() == "-")
      {
        Var val1 = values.top();
        values.pop();
        ops.pop();
        values.push(-val1);
      }
      else if (ops.top() == "!")
      {
        Var val1 = values.top();
        values.pop();
        ops.pop();
        values.push(!val1);
      }
      else if (ops.top() == "+")
      {
        ops.pop();
      }
      else
      {
        Var val1 = values.top();
        cout << "Error: do not know how to apply " << ops.top() << ", to "
             << val1.eq() << endl;
        exit(1);
      }
    }
    else
    {
>>>>>>> dbd82b74
      Var val2 = values.top();
      values.pop();

      Var val1 = values.top();
      values.pop();

      string op = ops.top();
      ops.pop();

      values.push(applyOp(val1, val2, op));
    }
  }

  // Top of 'values' contains result, return it.
  if (values.empty())
  {
    if (!returnvar.empty())
    {
      (*vars)[returnvar] = -1;
    }
    return Var(-1);
  }
  else
  {
    if (!returnvar.empty())
    {
      (*vars)[returnvar] = values.top();
      cout << returnvar << " = " << (*vars)[returnvar].result() << endl;
    }
    return values.top();
  }
}

int Input::dimension(vector<string> args)
{

<<<<<<< HEAD

  if (args.size()==0) {
    error->all(FLERR, "Error: dimension did not receive enough arguments: 1 minimum required.\n");
  }

  if (args.size() > 8) {
    error->all(FLERR, "Error: dimension received too many arguments: 8 maximum for 2D simulations (Dimension, domain xmin, domain xmax, domain ymin, domain ymax, domain zmin, domain zmax, cell size).\n");
  }

  int dim = (int) parsev(args[0]);

  if (dim!=1 &&dim != 2 && dim != 3) {
    error->all(FLERR, "Error: dimension argument: " + to_string(dim) + ".\n");
=======
  // Check that a method is available:
  if (update->method == NULL)
  {
    cout << "Error: a method should be defined before calling dimension()!"
         << endl;
    exit(1);
  }

  if (args.size() == 0)
  {
    cout << "Error: dimension did not receive enough arguments: 1 minimum "
            "required"
         << endl;
    exit(1);
  }

  if (args.size() > 9)
  {
    cout << "Error: dimension received too many arguments: 8 maximum for 3D "
            "simulations (Dimension, domain xmin, domain xmax, domain ymin, "
            "domain ymax, domain zmin, domain zmax, cell size)"
         << endl;
    exit(1);
  }

  int dim = (int)parsev(args[0]);

  if (dim != 1 && dim != 2 && dim != 3)
  {
    cout << "Error: dimension argument: " << dim << endl;
    exit(1);
>>>>>>> dbd82b74
  }
  else
    domain->dimension = dim;

  cout << "Set dimension to " << dim << endl;
<<<<<<< HEAD
=======

  if (args.size() > 1)
  {
    if (dim == 1)
    {
      if (args.size() < 4)
      {
        cout << "Error: dimension received too few arguments!\n";
        cout << "Usage: dimension(1, xmin, xmax, cell-size)\n";
        exit(1);
      }
      else if (args.size() > 4)
      {
        cout
            << "Error: dimension received too many arguments: 6 maximum for 2D "
               "simulations (Dimension, domain xmin, domain xmax, cell size)"
            << endl;
        exit(1);
      }
      else if (args.size() == 4)
      {
        domain->boxlo[0]       = (double)parsev(args[1]);
        domain->boxhi[0]       = (double)parsev(args[2]);
        domain->grid->cellsize = (double)parsev(args[4]);
        if (domain->grid->cellsize < 0)
        {
          cout << "Error: cellsize negative! You gave: "
               << domain->grid->cellsize << endl;
          exit(1);
        }
        domain->grid->init(domain->boxlo, domain->boxhi);
      }
    }
    else if (dim == 2)
    {
      if (args[1].compare("axisymmetric") == 0)
      {
        domain->axisymmetric = true;
        cout << "Axi-symmetric is ON " << domain->axisymmetric << endl;

        return 0;
      }

      if (args.size() < 6)
      {
        cout << "Error: dimension received too few arguments!\n";
        cout << "Usage: dimension(2, xmin, xmax, ymin, ymax, cell-size)\n";
        exit(1);
      }
      // else if (args.size() > 6)
      // {
      //   cout << "Error: dimension received too many arguments: 6 maximum for
      //   "
      //           "2D simulations (Dimension, domain xmin, domain xmax, domain
      //           " "ymin, domain ymax, cell size)"
      //        << endl;
      //   exit(1);
      // }
      else if (args.size() >= 6)
      {
        domain->boxlo[0]       = (double)parsev(args[1]);
        domain->boxhi[0]       = (double)parsev(args[2]);
        domain->boxlo[1]       = (double)parsev(args[3]);
        domain->boxhi[1]       = (double)parsev(args[4]);
        domain->grid->cellsize = (double)parsev(args[5]);

        if (domain->grid->cellsize < 0)
        {
          cout << "Error: cellsize negative! You gave: "
               << domain->grid->cellsize << endl;
          exit(1);
        }

        if (args[6].compare("axisymmetric") == 0)
        {
          domain->axisymmetric = true;
          cout << "Axi-symmetric is ON " << domain->axisymmetric << endl;
        }

        domain->grid->init(domain->boxlo, domain->boxhi);
      }
    }
    else
    { // dim ==3
      if (args.size() < 8)
      {
        cout << "Error: dimension received too few arguments!\n";
        cout << "Usage: dimension(3, xmin, xmax, ymin, ymax, zmin, zmax, "
                "cell-size)\n";
        exit(1);
      }
      else if (args.size() == 8)
      {
        domain->boxlo[0]       = (double)parsev(args[1]);
        domain->boxhi[0]       = (double)parsev(args[2]);
        domain->boxlo[1]       = (double)parsev(args[3]);
        domain->boxhi[1]       = (double)parsev(args[4]);
        domain->boxlo[2]       = (double)parsev(args[5]);
        domain->boxhi[2]       = (double)parsev(args[6]);
        domain->grid->cellsize = (double)parsev(args[7]);
        if (domain->grid->cellsize < 0)
        {
          cout << "Error: cellsize negative! You gave: "
               << domain->grid->cellsize << endl;
          exit(1);
        }
        domain->grid->init(domain->boxlo, domain->boxhi);
      }
    }
  }
>>>>>>> dbd82b74
  return 0;
}

int Input::region(vector<string> args)
{
  domain->add_region(args);
  return 0;
}

int Input::solid(vector<string> args)
{
  domain->add_solid(args);
  return 0;
}

int Input::add_EOS(vector<string> args)
{
  material->add_EOS(args);
  return 0;
}

int Input::add_strength(vector<string> args)
{
  material->add_strength(args);
  return 0;
}

int Input::add_damage(vector<string> args)
{
  material->add_damage(args);
  return 0;
}

int Input::add_temperature(vector<string> args)
{
  material->add_temperature(args);
  return 0;
}

int Input::add_material(vector<string> args)
{
  material->add_material(args);
  return 0;
}

int Input::dump(vector<string> args)
{
  output->add_dump(args);
  return 0;
}

int Input::group_command(vector<string> args)
{
  group->assign(args);
  return 0;
}

int Input::set_output(vector<string> args)
{
  output->set_log(args);
  return 0;
}

int Input::log_modify(vector<string> args)
{
  output->log->modify(args);
  return 0;
}

int Input::method(vector<string> args)
{
  update->create_method(args);
  return 0;
}

int Input::fix(vector<string> args)
{
  modify->add_fix(args);
  return 0;
}

int Input::set_dt_factor(vector<string> args)
{
  update->set_dt_factor(args);
  return 0;
}

int Input::set_dt(vector<string> args)
{
  update->set_dt(args);
  return 0;
}

<<<<<<< HEAD
Var Input::value(vector<string> args){
  if (args.size() < 1) {
    error->all(FLERR, "Error: too few arguments for command value().\n");
  } else if (args.size() > 1) {
    error->all(FLERR, "Error: too many arguments for command value().\n");
=======
Var Input::value(vector<string> args)
{
  if (args.size() < 1)
  {
    cout << "Error: too few arguments for command value()" << endl;
    exit(1);
  }
  else if (args.size() > 1)
  {
    cout << "Error: too many arguments for command value()" << endl;
    exit(1);
>>>>>>> dbd82b74
  }
  Var v = parsev(args[0]);
  v.make_constant();
  return v;
}

int Input::plot(vector<string> args)
{
  output->add_plot(args);
  return 0;
}

<<<<<<< HEAD
int Input::print(vector<string> args){
  if (args.size() < 1) {
    error->all(FLERR, "Error: too few arguments for command value().\n");
  } else if (args.size() > 1) {
    error->all(FLERR, "Error: too many arguments for command value().\n");
=======
int Input::save_plot(vector<string> args)
{
  if (args.size() < 1)
  {
    cout << "Error: too few arguments for save_plot(). Should be "
            "save_plot(filename)"
         << endl;
    exit(1);
  }
  else if (args.size() > 1)
  {
    cout << "Error: too many arguments for save_plot(). Should be "
            "save_plot(filename)"
         << endl;
    exit(1);
  }
  output->save_plot  = true;
  output->ofile_plot = args[0];
  return 0;
}

int Input::print(vector<string> args)
{
  if (args.size() < 1)
  {
    cout << "Error: too few arguments for command value()" << endl;
    exit(1);
  }
  else if (args.size() > 1)
  {
    cout << "Error: too many arguments for command value()" << endl;
    exit(1);
>>>>>>> dbd82b74
  }

  Var v = parsev(args[0]);
  cout << args[0] << " = {equation=\"" << v.eq()
       << "\", value=" << v.result(mpm) << ", constant=";

  if (v.is_constant())
    cout << "true";
  else
    cout << "false";

  cout << "}\n";

  return 0;
}
/* ----------------------------------------------------------------------
   one instance per command in style_command.h
------------------------------------------------------------------------- */

template <typename T> Var Input::command_creator(MPM *mpm, vector<string> args)
{
  T cmd(mpm);
  return cmd.command(args);
}

bool Input::protected_variable(string variable)
{
  for (int i = 0; i < protected_vars.size(); i++)
  {
    if (variable.compare(protected_vars[i]) == 0)
      return 1;
  }
  return 0;
}

int Input::create_domain(vector<string> args){
  domain->create_domain(args);
  return 0;
}<|MERGE_RESOLUTION|>--- conflicted
+++ resolved
@@ -1,4 +1,3 @@
-<<<<<<< HEAD
 /* ----------------------------------------------------------------------
  *
  *                    ***       Karamelo       ***
@@ -14,8 +13,6 @@
 
 #include <mpi.h>
 #include "mpm.h"
-=======
->>>>>>> dbd82b74
 #include "input.h"
 #include "domain.h"
 #include "group.h"
@@ -32,16 +29,13 @@
 #include <map>
 #include <math.h>
 #include <stack>
-<<<<<<< HEAD
 #include "var.h"
 #include <map>
 #include "modify.h"
 #include "universe.h"
 #include "error.h"
 #include "mpi_wrappers.h"
-=======
 #include <string.h>
->>>>>>> dbd82b74
 
 #define DELTALINE 256
 #define DELTA 4
@@ -110,30 +104,7 @@
   int end = 0;
 
   istream is(infile);
-<<<<<<< HEAD
-
-  while(1) {
-
-    line_number++;
-
-    if (me == 0) {
-      while(1) {
-	char c = char(is.get());
-	if (c != '\n') {
-	  if (c == '#') ignore = true; // ignore everything after #
-	  if (c == '\377') {
-	    end = 1;
-	    break;
-	  } else {
-	    if (!ignore) line.append(&c,1);
-	  }
-
-	} else {
-	  ignore = false;
-	  break;
-	}
-      }
-=======
+
   while (is)
   {
     char c = char(is.get());
@@ -164,7 +135,6 @@
         return;
       parsev(line).result();
       line.clear();
->>>>>>> dbd82b74
     }
 
     MPI_string_bcast(line, MPI_CHAR, 0, universe->uworld);
@@ -176,15 +146,6 @@
     MPI_Bcast(&end,1,MPI_INT,0, universe->uworld);
     if (end) break;
   }
-<<<<<<< HEAD
-
-=======
-  // cout << "t.constant()" << (*vars)["t"].is_constant() << endl;
-  // (*vars)["time"] = Var("time", 2, false);
-  // cout << "t=" << (*vars)["t"].result() << endl;
-  // cout << "t=" << (*vars)["t"].eq() << endl;
-  // cout << "t=" << (*vars)["t"].result(mpm) << endl;
->>>>>>> dbd82b74
 }
 
 // Function to find precedence of
@@ -206,20 +167,19 @@
 }
 
 // Function to perform arithmetic operations.
-<<<<<<< HEAD
 Var Input::applyOp(Var a, Var b, string op){
   // cout << "in applyOp with a=" << a.eq() << "=" << a.result() << " b=" << b.eq() << "=" << b.result() << " op=" << op << endl;
-  if (op.compare("+")==0) return a + b;
-  else if (op.compare("-")==0) return a - b;
-  else if (op.compare("*")==0) return a * b;
-  else if (op.compare("/")==0) return a / b;
+  if      (op.compare("+")==0)  return a + b;
+  else if (op.compare("-")==0)  return a - b;
+  else if (op.compare("*")==0)  return a * b;
+  else if (op.compare("/")==0)  return a / b;
   else if (op.compare("**")==0) return a ^ b;
-  else if (op.compare("^")==0) return a ^ b;
-  else if (op.compare("e")==0) return a*powv(10,b);
-  else if (op.compare("E")==0) return a*powv(10,b);
-  else if (op.compare(">")==0) return a > b;
+  else if (op.compare("^")==0)  return a ^ b;
+  else if (op.compare("e")==0)  return a*powv(10,b);
+  else if (op.compare("E")==0)  return a*powv(10,b);
+  else if (op.compare(">")==0)  return a > b;
   else if (op.compare(">=")==0) return a >= b;
-  else if (op.compare("<")==0) return a < b;
+  else if (op.compare("<")==0)  return a < b;
   else if (op.compare("<=")==0) return a <= b;
   else if (op.compare("==")==0) return a == b;
   else if (op.compare("!=")==0) return a != b;
@@ -227,49 +187,6 @@
     error->all(FLERR, "Error: unmatched parenthesis (\n");
   } else {
     error->all(FLERR, "Error: unknown operator " + op + "\n");
-=======
-Var Input::applyOp(Var a, Var b, string op)
-{
-  // cout << "in applyOp with a=" << a.eq() << "=" << a.result() << " b=" <<
-  // b.eq() << "=" << b.result() << " op=" << op << endl;
-  if (op.compare("+") == 0)
-    return a + b;
-  else if (op.compare("-") == 0)
-    return a - b;
-  else if (op.compare("*") == 0)
-    return a * b;
-  else if (op.compare("/") == 0)
-    return a / b;
-  else if (op.compare("**") == 0)
-    return a ^ b;
-  else if (op.compare("^") == 0)
-    return a ^ b;
-  else if (op.compare("e") == 0)
-    return a * powv(10, b);
-  else if (op.compare("E") == 0)
-    return a * powv(10, b);
-  else if (op.compare(">") == 0)
-    return a > b;
-  else if (op.compare(">=") == 0)
-    return a >= b;
-  else if (op.compare("<") == 0)
-    return a < b;
-  else if (op.compare("<=") == 0)
-    return a <= b;
-  else if (op.compare("==") == 0)
-    return a == b;
-  else if (op.compare("!=") == 0)
-    return a != b;
-  else if (op.compare("(") == 0)
-  {
-    printf("Error: unmatched parenthesis (\n");
-    exit(1);
-  }
-  else
-  {
-    cout << "Error: unknown operator " << op << "\n";
-    exit(1);
->>>>>>> dbd82b74
   }
 }
 
@@ -321,18 +238,11 @@
   for (int i = 0; i < arg.length(); i++)
   {
     // Locate comas.
-<<<<<<< HEAD
-    if (arg[i] == ',' || i==arg.length()-1)  {
-      if (i==start && i!=arg.length()-1) {
-	error->all(FLERR, "Error: missing argument.\n");
-=======
-    if (arg[i] == ',' || i == arg.length() - 1)
-    {
-      if (i == start && i != arg.length() - 1)
-      {
-        cout << "Error: missing argument" << endl;
-        exit(1);
->>>>>>> dbd82b74
+    if (arg[i] == ',' || i==arg.length()-1)
+      {
+	if (i==start && i!=arg.length()-1)
+	  {
+	    error->all(FLERR, "Error: missing argument.\n");
       }
 
       args.resize(args.size() + 1);
@@ -343,65 +253,26 @@
     }
   }
 
-<<<<<<< HEAD
-  if (func.compare("dimension") == 0) return Var(dimension(args));
-  if (func.compare("region") == 0) return Var(region(args));
-  if (func.compare("solid") == 0) return Var(solid(args));
-  if (func.compare("eos") == 0) return Var(add_EOS(args));
-  if (func.compare("strength") == 0) return Var(add_strength(args));
-  if (func.compare("material") == 0) return Var(add_material(args));
-  if (func.compare("damage") == 0) return Var(add_damage(args));
-  if (func.compare("dump") == 0) return Var(dump(args));
-  if (func.compare("group") == 0) return Var(group_command(args));
-  if (func.compare("set_output") == 0) return Var(set_output(args));
-  if (func.compare("log_modify") == 0) return Var(log_modify(args));
-  if (func.compare("method") == 0) return Var(method(args));
-  if (func.compare("fix") == 0) return Var(fix(args));
-  if (func.compare("dt_factor") == 0) return Var(set_dt_factor(args));
-  if (func.compare("set_dt") == 0 ) return Var(set_dt(args));
-  if (func.compare("value") == 0) return value(args);
-  if (func.compare("plot") == 0) return Var(plot(args));
+  if (func.compare("dimension") == 0)     return Var(dimension(args));
+  if (func.compare("region") == 0)        return Var(region(args));
+  if (func.compare("solid") == 0)         return Var(solid(args));
+  if (func.compare("eos") == 0)           return Var(add_EOS(args));
+  if (func.compare("strength") == 0)      return Var(add_strength(args));
+  if (func.compare("material") == 0)      return Var(add_material(args));
+  if (func.compare("damage") == 0)        return Var(add_damage(args));
+  if (func.compare("temperature") == 0)   return Var(add_temperature(args));
+  if (func.compare("dump") == 0)          return Var(dump(args));
+  if (func.compare("group") == 0)         return Var(group_command(args));
+  if (func.compare("set_output") == 0)    return Var(set_output(args));
+  if (func.compare("log_modify") == 0)    return Var(log_modify(args));
+  if (func.compare("method") == 0)        return Var(method(args));
+  if (func.compare("fix") == 0)           return Var(fix(args));
+  if (func.compare("dt_factor") == 0)     return Var(set_dt_factor(args));
+  if (func.compare("set_dt") == 0 )       return Var(set_dt(args));
+  if (func.compare("value") == 0)         return value(args);
+  if (func.compare("plot") == 0)          return Var(plot(args));
+  if (func.compare("save_plot") == 0)     return Var(save_plot(args));
   if (func.compare("create_domain") == 0) return Var(create_domain(args));
-=======
-  if (func.compare("dimension") == 0)
-    return Var(dimension(args));
-  if (func.compare("region") == 0)
-    return Var(region(args));
-  if (func.compare("solid") == 0)
-    return Var(solid(args));
-  if (func.compare("eos") == 0)
-    return Var(add_EOS(args));
-  if (func.compare("strength") == 0)
-    return Var(add_strength(args));
-  if (func.compare("material") == 0)
-    return Var(add_material(args));
-  if (func.compare("damage") == 0)
-    return Var(add_damage(args));
-  if (func.compare("temperature") == 0)
-    return Var(add_temperature(args));
-  if (func.compare("dump") == 0)
-    return Var(dump(args));
-  if (func.compare("group") == 0)
-    return Var(group_command(args));
-  if (func.compare("set_output") == 0)
-    return Var(set_output(args));
-  if (func.compare("log_modify") == 0)
-    return Var(log_modify(args));
-  if (func.compare("method") == 0)
-    return Var(method(args));
-  if (func.compare("fix") == 0)
-    return Var(fix(args));
-  if (func.compare("dt_factor") == 0)
-    return Var(set_dt_factor(args));
-  if (func.compare("set_dt") == 0)
-    return Var(set_dt(args));
-  if (func.compare("value") == 0)
-    return value(args);
-  if (func.compare("plot") == 0)
-    return Var(plot(args));
-  if (func.compare("save_plot") == 0)
-    return Var(save_plot(args));
->>>>>>> dbd82b74
 
   // invoke commands added via style_command.h
 
@@ -411,39 +282,16 @@
     return command_creator(mpm, args);
   }
 
-<<<<<<< HEAD
-  else if (func.compare("exp") == 0) return expv(parsev(arg));
-  else if (func.compare("sqrt") == 0) return sqrtv(parsev(arg));
-  else if (func.compare("cos") == 0) return cosv(parsev(arg));
-  else if (func.compare("sin") == 0) return sinv(parsev(arg));
-  else if (func.compare("tan") == 0) return tanv(parsev(arg));
-  else if (func.compare("atan2") == 0) return atan2v(parsev(args[0]),parsev(args[1]));
-  else if (func.compare("log") == 0) return logv(parsev(arg));
+  else if (func.compare("exp") == 0)      return expv(parsev(arg));
+  else if (func.compare("sqrt") == 0)     return sqrtv(parsev(arg));
+  else if (func.compare("cos") == 0)      return cosv(parsev(arg));
+  else if (func.compare("sin") == 0)      return sinv(parsev(arg));
+  else if (func.compare("tan") == 0)      return tanv(parsev(arg));
+  else if (func.compare("atan2") == 0)    return atan2v(parsev(args[0]),parsev(args[1]));
+  else if (func.compare("log") == 0)      return logv(parsev(arg));
   else if (func.compare("evaluate") == 0) return Var(parsev(arg).result(mpm));
-  else if (func.compare("print") == 0) return Var(print(args));
+  else if (func.compare("print") == 0)    return Var(print(args));
   error->all(FLERR, "Error: Unknown function " + func + "\n");
-=======
-  else if (func.compare("exp") == 0)
-    return expv(parsev(arg));
-  else if (func.compare("sqrt") == 0)
-    return sqrtv(parsev(arg));
-  else if (func.compare("cos") == 0)
-    return cosv(parsev(arg));
-  else if (func.compare("sin") == 0)
-    return sinv(parsev(arg));
-  else if (func.compare("tan") == 0)
-    return tanv(parsev(arg));
-  else if (func.compare("atan2") == 0)
-    return atan2v(parsev(args[0]), parsev(args[1]));
-  else if (func.compare("log") == 0)
-    return logv(parsev(arg));
-  else if (func.compare("evaluate") == 0)
-    return Var(parsev(arg).result(mpm));
-  else if (func.compare("print") == 0)
-    return Var(print(args));
-  cout << "Error: Unknown function " << func << endl;
-  exit(1);
->>>>>>> dbd82b74
 }
 
 // remove white spaces from string
@@ -459,15 +307,8 @@
   return str_;
 }
 
-<<<<<<< HEAD
 double Input::parse(string str){
   error->all(FLERR, "Error: Input::parse deprecated function.\n");
-=======
-double Input::parse(string str)
-{
-  cout << "Error: Input::parse deprecated function" << endl;
-  exit(1);
->>>>>>> dbd82b74
 }
 
 Var Input::parsev(string str)
@@ -540,72 +381,21 @@
 
     // Closing brace encountered, solve
     // entire brace.
-<<<<<<< HEAD
-    else if (str[i] == ')') {
-      //cout << "Found \')\'" << endl;
-
-      if (ops.empty() && values.size() < 2) {
+    else if (str[i] == ')')
+    {
+      // cout << "Found \')\'" << endl;
+
+      if (ops.empty() && values.size() < 2)
+      {
 	error->all(FLERR, "Error, unmatched parenthesis )\n");
       }
 
-      while(ops.top() != "(")
-	{
-	  if (values.empty()) {
-	    error->all(FLERR, "Error: Ops is not empty with top element being " + ops.top() + ", while values is.\n");
-	  } else if (values.size() == 1) {
-	    if (ops.top() == "-") {
-	      Var val1 = values.top();
-	      values.pop();
-	      ops.pop();
-	      values.push(-val1);
-	    } else if (ops.top() == "!") {
-	      Var val1 = values.top();
-	      values.pop();
-	      ops.pop();
-	      values.push(!val1);
-	    } else if (ops.top() == "+") {
-	      ops.pop();
-	    } else {
-	      Var val1 = values.top();
-	      error->all(FLERR, "Error: do not know how to apply " + ops.top() + ", to " + val1.eq() + ".\n");
-	    }
-	  } else {
-	    Var val2 = values.top();
-	    values.pop();
-
-	    Var val1 = values.top();
-	    values.pop();
-
-	    string op = ops.top();
-	    ops.pop();
-	    //cout << val1 << " " << val2 << " " << op << endl;
-
-	    values.push(applyOp(val1, val2, op));
-
-	    //cout << "Pushed number: " << values.top() << " to values stack" << endl;
-	    if (ops.empty()) {
-	      error->all(FLERR, "Error, unmatched parenthesis )\n");
-	    }
-	  }
-	}
-=======
-    else if (str[i] == ')')
-    {
-      // cout << "Found \')\'" << endl;
-
-      if (ops.empty() && values.size() < 2)
-      {
-        printf("Error, unmatched parenthesis )\n");
-        exit(1);
-      }
-
       while (ops.top() != "(")
       {
         if (values.empty())
         {
-          cout << "Error: Ops is not empty with top element being " << ops.top()
-               << ", while values is." << endl;
-          exit(1);
+	    error->all(FLERR, "Error: Ops is not empty with top element being " + ops.top()
+		       + ", while values is.\n");
         }
         else if (values.size() == 1)
         {
@@ -630,9 +420,8 @@
           else
           {
             Var val1 = values.top();
-            cout << "Error: do not know how to apply " << ops.top() << ", to "
-                 << val1.eq() << endl;
-            exit(1);
+	    error->all(FLERR, "Error: do not know how to apply " + ops.top() + ", to "
+		       + val1.eq() + ".\n");
           }
         }
         else
@@ -653,12 +442,10 @@
           // endl;
           if (ops.empty())
           {
-            printf("Error, unmatched parenthesis )\n");
-            exit(1);
-          }
-        }
-      }
->>>>>>> dbd82b74
+	    error->all(FLERR, "Error, unmatched parenthesis )\n");
+          }
+        }
+      }
       // pop opening brace.
       ops.pop();
     }
@@ -679,27 +466,16 @@
         }
       }
 
-<<<<<<< HEAD
-      if (i+1 >= str.length()) {
-	error->all(FLERR, "Error: end-of-line character detected after operator " + new_op + ".\n");
-      }
-
-      if (i+1 < str.length() && str[i+1] == '\0') {
-	error->all(FLERR, "Error: end-of-line character detected after operator " + new_op + ".\n");
-=======
       if (i + 1 >= str.length())
       {
-        cout << "Error: end-of-line character detected after operator "
-             << new_op << endl;
-        exit(1);
+	error->all(FLERR, "Error: end-of-line character detected after operator "
+		   + new_op + ".\n");
       }
 
       if (i + 1 < str.length() && str[i + 1] == '\0')
       {
-        cout << "Error: end-of-line character detected after operator "
-             << new_op << endl;
-        exit(1);
->>>>>>> dbd82b74
+	error->all(FLERR, "Error: end-of-line character detected after operator "
+		   + new_op + ".\n");
       }
 
       else if (i + 1 < str.length() && str[i + 1] == '*')
@@ -714,17 +490,10 @@
         i++;
       }
 
-<<<<<<< HEAD
-      else if (i+1 < str.length() && is_operator(str[i+1]) && str[i+1] != '-') {
-	error->all(FLERR, "Error: unknown operator sequence " + new_op + str[i+1] + ".\n");
-=======
       else if (i + 1 < str.length() && is_operator(str[i + 1]) &&
                str[i + 1] != '-')
       {
-        cout << "Error: unknown operator sequence " << new_op << str[i + 1]
-             << endl;
-        exit(1);
->>>>>>> dbd82b74
+	error->all(FLERR, "Error: unknown operator sequence " + new_op + str[i+1] + ".\n");
       }
 
       // While top of 'ops' has same or greater
@@ -797,89 +566,6 @@
       map<string, Var>::iterator it;
       it = vars->find(word);
 
-<<<<<<< HEAD
-      if (it != vars->end()){
-	// word is a variable
-	//cout << "word is a variable\n";
-	if (i+1 < str.length() && str[i+1] == '=' && str[i+2] != '=') {
-
-	  if (!values.empty() || !ops.empty() ) {
-	    error->all(FLERR, "Error: I do not understand when '=' is located in the middle of an expression\n");
-	  }
-
-	  else {
-	    returnvar = word;
-	    //cout << "The computed value will be stored in " <<  returnvar << endl;
-	    i++;
-	  }
-	}
-
-	else if (i+1 >= str.length() && values.empty() && ops.empty() ) {
-	  if (negative) {
-	    if (!returnvar.empty()) {
-	      (*vars)[returnvar] = -(*vars)[word];
-	      cout << returnvar << " = " << (*vars)[returnvar].result() << endl;
-	    }
-	    return -(*vars)[word];
-	  }
-	  else {
-	    if (!returnvar.empty()) {
-	      (*vars)[returnvar] = (*vars)[word];
-	      cout << returnvar << " = " << (*vars)[returnvar].result() << endl;
-	    }
-	    return (*vars)[word];
-	  }
-	}
-
-	else {
-	  if (negative) {
-	    values.push(-(*vars)[word]);
-	    negative = false;
-	  } else {
-	    values.push((*vars)[word]);
-	  }
-	  //cout << "push " << word << "=" << values.top() << " to values\n";
-	}
-      }
-
-
-      else if (i+1 < str.length() && str[i+1]=='=' && values.empty() && ops.empty()){
-	// Check if there is an '=':
-	//cout << "Check if there is an =\n";
-	returnvar = word;
-	if (protected_variable(returnvar)) {
-	  error->all(FLERR, "Error: " + returnvar + " is a protected variable: it cannot be modified!\n");
-	}
-	//cout << "The computed value will be stored in " <<  returnvar << endl;
-	i++;
-      }
-
-      else if (i+1 < str.length() && str[i+1]=='(') {
-	// It's a function:
-	i+=2;
-
-	// Extract the argument:
-	int k = 0;
-	int nLparenthesis = 0;
-	int nRparenthesis = 0;
-	while(str[i+k]!=')' || nLparenthesis != nRparenthesis){
-	  if (str[i+k]=='(') nLparenthesis++;
-	  if (str[i+k]==')') nRparenthesis++;
-	  k++;
-	  if (i+k > str.length()) {
-	    error->all(FLERR, "Error: Unbalanced parenthesis '('.\n");
-	  }
-	}
-	string arg;
-	arg.append(&str[i],k);
-	//cout << "Found function " << word << " with argument: " << arg << endl;
-	i += k;
-	values.push(evaluate_function(word, arg));
-      }
-
-      else {
-	error->all(FLERR, "Error: " + word + " is unknown.\n");
-=======
       if (it != vars->end())
       {
         // word is a variable
@@ -889,16 +575,13 @@
 
           if (!values.empty() || !ops.empty())
           {
-            printf("Error: I do not understand when '=' is located in the "
-                   "middle of an expression\n");
-            exit(1);
+	    error->all(FLERR, "Error: I do not understand when '=' is located in the "
+		       + "middle of an expression\n");
           }
 
           else
           {
             returnvar = word;
-            // cout << "The computed value will be stored in " <<  returnvar <<
-            // endl;
             i++;
           }
         }
@@ -948,12 +631,9 @@
         returnvar = word;
         if (protected_variable(returnvar))
         {
-          cout << "Error: " << returnvar
-               << " is a protected variable: it cannot be modified!\n";
-          exit(1);
-        }
-        // cout << "The computed value will be stored in " <<  returnvar <<
-        // endl;
+	  error->all(FLERR, "Error: " + returnvar
+		     + " is a protected variable: it cannot be modified!\n");
+        }
         i++;
       }
 
@@ -975,8 +655,7 @@
           k++;
           if (i + k > str.length())
           {
-            cout << "Error: Unbalanced parenthesis '('" << endl;
-            exit(1);
+	    error->all(FLERR, "Error: Unbalanced parenthesis '('.\n");
           }
         }
         string arg;
@@ -989,9 +668,7 @@
 
       else
       {
-        cout << "Error: " << word << " is unknown\n";
-        exit(1);
->>>>>>> dbd82b74
+	error->all(FLERR, "Error: " + word + " is unknown.\n");
       }
     }
   }
@@ -999,36 +676,13 @@
   // Entire expression has been parsed at this
   // point, apply remaining ops to remaining
   // values.
-<<<<<<< HEAD
-  while(!ops.empty()){
-    if (values.empty()) {
-      error->all(FLERR, "Error: Ops is not empty with top element being " + ops.top() + ", while values is.\n");
-    } else if (values.size() == 1) {
-      if (ops.top() == "-") {
-	Var val1 = values.top();
-	values.pop();
-	ops.pop();
-	values.push(-val1);
-      } else if (ops.top() == "!") {
-	Var val1 = values.top();
-	values.pop();
-	ops.pop();
-	values.push(!val1);
-      } else if (ops.top() == "+") {
-	ops.pop();
-      } else {
-	Var val1 = values.top();
-	error->all(FLERR, "Error: do not know how to apply " + ops.top() + ", to " + val1.eq() + ".\n");
-      }
-    } else {
-=======
+
   while (!ops.empty())
   {
     if (values.empty())
     {
-      cout << "Error: Ops is not empty with top element being " << ops.top()
-           << ", while values is." << endl;
-      exit(1);
+      error->all(FLERR, "Error: Ops is not empty with top element being " + ops.top()
+		 + ", while values is.\n");
     }
     else if (values.size() == 1)
     {
@@ -1053,14 +707,12 @@
       else
       {
         Var val1 = values.top();
-        cout << "Error: do not know how to apply " << ops.top() << ", to "
-             << val1.eq() << endl;
-        exit(1);
+	error->all(FLERR, "Error: do not know how to apply " + ops.top()
+		   + ", to " + val1.eq() + ".\n");
       }
     }
     else
     {
->>>>>>> dbd82b74
       Var val2 = values.top();
       values.pop();
 
@@ -1096,61 +748,34 @@
 
 int Input::dimension(vector<string> args)
 {
-
-<<<<<<< HEAD
-
-  if (args.size()==0) {
-    error->all(FLERR, "Error: dimension did not receive enough arguments: 1 minimum required.\n");
-  }
-
-  if (args.size() > 8) {
-    error->all(FLERR, "Error: dimension received too many arguments: 8 maximum for 2D simulations (Dimension, domain xmin, domain xmax, domain ymin, domain ymax, domain zmin, domain zmax, cell size).\n");
-  }
-
-  int dim = (int) parsev(args[0]);
-
-  if (dim!=1 &&dim != 2 && dim != 3) {
-    error->all(FLERR, "Error: dimension argument: " + to_string(dim) + ".\n");
-=======
   // Check that a method is available:
   if (update->method == NULL)
   {
-    cout << "Error: a method should be defined before calling dimension()!"
-         << endl;
-    exit(1);
+    error->all(FLERR, "Error: a method should be defined before calling dimension()!\n");
   }
 
   if (args.size() == 0)
   {
-    cout << "Error: dimension did not receive enough arguments: 1 minimum "
-            "required"
-         << endl;
-    exit(1);
+    error->all(FLERR, "Error: dimension did not receive enough arguments: 1 minimum required.\n");
   }
 
   if (args.size() > 9)
   {
-    cout << "Error: dimension received too many arguments: 8 maximum for 3D "
-            "simulations (Dimension, domain xmin, domain xmax, domain ymin, "
-            "domain ymax, domain zmin, domain zmax, cell size)"
-         << endl;
-    exit(1);
+    error->all(FLERR, "Error: dimension received too many arguments: 8 maximum for 3D "
+	       + "simulations (Dimension, domain xmin, domain xmax, domain ymin, "
+	       + "domain ymax, domain zmin, domain zmax, cell size)\n");
   }
 
   int dim = (int)parsev(args[0]);
 
   if (dim != 1 && dim != 2 && dim != 3)
   {
-    cout << "Error: dimension argument: " << dim << endl;
-    exit(1);
->>>>>>> dbd82b74
+    error->all(FLERR, "Error: dimension argument: " + to_string(dim) + ".\n");
   }
   else
     domain->dimension = dim;
 
   cout << "Set dimension to " << dim << endl;
-<<<<<<< HEAD
-=======
 
   if (args.size() > 1)
   {
@@ -1261,7 +886,6 @@
       }
     }
   }
->>>>>>> dbd82b74
   return 0;
 }
 
@@ -1355,25 +979,15 @@
   return 0;
 }
 
-<<<<<<< HEAD
-Var Input::value(vector<string> args){
-  if (args.size() < 1) {
+Var Input::value(vector<string> args)
+{
+  if (args.size() < 1)
+  {
     error->all(FLERR, "Error: too few arguments for command value().\n");
-  } else if (args.size() > 1) {
+  }
+  else if (args.size() > 1)
+  {
     error->all(FLERR, "Error: too many arguments for command value().\n");
-=======
-Var Input::value(vector<string> args)
-{
-  if (args.size() < 1)
-  {
-    cout << "Error: too few arguments for command value()" << endl;
-    exit(1);
-  }
-  else if (args.size() > 1)
-  {
-    cout << "Error: too many arguments for command value()" << endl;
-    exit(1);
->>>>>>> dbd82b74
   }
   Var v = parsev(args[0]);
   v.make_constant();
@@ -1385,29 +999,15 @@
   output->add_plot(args);
   return 0;
 }
-
-<<<<<<< HEAD
-int Input::print(vector<string> args){
-  if (args.size() < 1) {
-    error->all(FLERR, "Error: too few arguments for command value().\n");
-  } else if (args.size() > 1) {
-    error->all(FLERR, "Error: too many arguments for command value().\n");
-=======
 int Input::save_plot(vector<string> args)
 {
   if (args.size() < 1)
   {
-    cout << "Error: too few arguments for save_plot(). Should be "
-            "save_plot(filename)"
-         << endl;
-    exit(1);
+    error->all(FLERR, "Error: too few arguments for save_plot(). Should be save_plot(filename)\n";
   }
   else if (args.size() > 1)
   {
-    cout << "Error: too many arguments for save_plot(). Should be "
-            "save_plot(filename)"
-         << endl;
-    exit(1);
+    error->all(FLERR, "Error: too few arguments for save_plot(). Should be save_plot(filename)\n";
   }
   output->save_plot  = true;
   output->ofile_plot = args[0];
@@ -1418,14 +1018,11 @@
 {
   if (args.size() < 1)
   {
-    cout << "Error: too few arguments for command value()" << endl;
-    exit(1);
+    error->all(FLERR, "Error: too few arguments for command value().\n");
   }
   else if (args.size() > 1)
   {
-    cout << "Error: too many arguments for command value()" << endl;
-    exit(1);
->>>>>>> dbd82b74
+    error->all(FLERR, "Error: too many arguments for command value().\n");
   }
 
   Var v = parsev(args[0]);
