/* -*- c++ -*- ----------------------------------------------------------*/

#ifndef MPM_SOLID_H
#define MPM_SOLID_H

#include "pointers.h"
#include "material.h"
#include "grid.h"
#include <vector>
#include <Eigen/Eigen>


using namespace Eigen;

class Solid : protected Pointers {
 public:
  string id;                 // solid id
  bigint np;                 // number of particles
  double solidlo[3], solidhi[3]; // solid bounds

  Eigen::Vector3d *x;        // particles' current position
  Eigen::Vector3d *x0;       // particles' reference position

  Eigen::Vector3d *v;        // particles' current position
  Eigen::Vector3d *v_update; // particles' velocity at time t+dt

  Eigen::Vector3d *a;        // particles' acceleration

  Eigen::Vector3d *b;        // particles' external forces
  Eigen::Vector3d *f;        // particles' internal forces

  Eigen::Matrix3d *sigma;            // stress matrix
  Eigen::Matrix3d *PK1;              // 1st Piola-Kirchhoff matrix
  Eigen::Matrix3d *L;                // velocity gradient matrix
  Eigen::Matrix3d *F;                // deformation gradient matrix
  Eigen::Matrix3d *R;                // Rotation matrix
  Eigen::Matrix3d *U;
  Eigen::Matrix3d *D;                // symmetric part of L
  Eigen::Matrix3d *Finv;             // inverse of the deformation gradient matrix
  Eigen::Matrix3d *Fdot;             // rate of deformation gradient matrix
  Eigen::Matrix3d *Di;               // inertia tensor

  double *J;                         // determinant of the deformation matrix
  double *vol0;                      // particles' reference volume
  double *vol;                       // particles' current volume
  double *rho0;                      // particles' reference density
  double *rho;                       // particles' current density
  double *mass;                      // particles' current mass
  double *eff_plastic_strain;        // particles' effective plastic strain
  double *eff_plastic_strain_rate;   // particles' effective plastic strain rate
  double *damage;                    // particles' damage variable
  double *damage_init;               // particles' damage initiation variable
  int *mask;                         // particles' group mask

  double min_inv_p_wave_speed;   // minimum of the inverse of the particle wave speed
  double dtCFL;
  
  int *numneigh_pn;   // number of nodes neighbouring a given particle
  int *numneigh_np;   // number of nodes neighbouring a given node
  vector<int> *neigh_pn;     // List of the nodes neighbouring a given particle
  vector<int> *neigh_np;     // List of the particles neighbouring a given node

  vector< double > *wf_pn;
  vector< double > *wf_np;
  vector< Eigen::Vector3d > *wfd_pn;
  vector< Eigen::Vector3d > *wfd_np;

  struct Mat *mat;                     // Material

  class Grid *grid;                   // background grid

  Solid(class MPM *, vector<string>);
  virtual ~Solid();

  void init();
  void options(vector<string> *, vector<string>::iterator);
  void grow(int);

  void compute_mass_nodes();
  void compute_velocity_nodes();
  void compute_velocity_nodes_APIC();
  void compute_external_forces_nodes();
  void compute_internal_forces_nodes();
  void compute_particle_velocities();
  void compute_particle_acceleration();
  void update_particle_position();
  void update_particle_velocities(double);
  void compute_rate_deformation_gradient();
  void compute_rate_deformation_gradient_APIC();
  void update_deformation_gradient();
  void update_stress();
<<<<<<< HEAD
  void compute_inertia_tensor(string);
=======
  void compute_deformation_gradient();
>>>>>>> 2050cb98
};

#endif<|MERGE_RESOLUTION|>--- conflicted
+++ resolved
@@ -89,11 +89,8 @@
   void compute_rate_deformation_gradient_APIC();
   void update_deformation_gradient();
   void update_stress();
-<<<<<<< HEAD
   void compute_inertia_tensor(string);
-=======
   void compute_deformation_gradient();
->>>>>>> 2050cb98
 };
 
 #endif