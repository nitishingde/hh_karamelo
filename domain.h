/* -*- c++ -*- ----------------------------------------------------------
 *
 *                    ***       Karamelo       ***
 *               Parallel Material Point Method Simulator
 * 
 * Copyright (2019) Alban de Vaucorbeil, alban.devaucorbeil@monash.edu
 * Materials Science and Engineering, Monash University
 * Clayton VIC 3800, Australia

 * This software is distributed under the GNU General Public License.
 *
 * ----------------------------------------------------------------------- */

#ifndef LMP_DOMAIN_H
#define LMP_DOMAIN_H

#include "pointers.h"
#include "region.h"
#include "solid.h"
#include <Eigen/Eigen>
#include <map>
#include <math.h>
#include <string>
#include <vector>

using namespace std;

<<<<<<< HEAD
class Domain : protected Pointers {
 public:
  int dimension;                         // 2 = 2d, 3 = 3d
  bool created;                          // has the domain been created?

  double boxlo[3],boxhi[3];              // orthogonal box global bounds
  double sublo[3],subhi[3];              // sub-box bounds on this proc
=======
class Domain : protected Pointers
{
public:
  int dimension;     // 2 = 2d, 3 = 3d
  bool axisymmetric; // true or false

  double boxlo[3], boxhi[3]; // orthogonal box global bounds
>>>>>>> dbd82b74

  vector<class Region *> regions; // list of defined Regions
  vector<class Solid *> solids;   // list of defined Solids

  class Grid *grid; // common background grid

  Domain(class MPM *);
  virtual ~Domain();

  void create_domain(vector<string>);
  bool inside_subdomain(double, double, double);
  bool inside_subdomain_extended(double, double, double, double);
  void set_local_box();
  void add_region(vector<string>);
  int find_region(string);
  void add_solid(vector<string>);
  int find_solid(string);

  typedef Region *(*RegionCreator)(MPM *, vector<string>);
  typedef map<string, RegionCreator> RegionCreatorMap;
  RegionCreatorMap *region_map;

  // typedef Solid *(*SolidCreator)(MPM *,vector<string>);
  // typedef map<string,SolidCreator> SolidCreatorMap;
  // SolidCreatorMap *solid_map;

  int inside(Eigen::Vector3d);

private:
  template <typename T> static Region *region_creator(MPM *, vector<string>);
  // template <typename T> static Solid *solid_creator(MPM *,vector<string>);
};

#endif<|MERGE_RESOLUTION|>--- conflicted
+++ resolved
@@ -25,23 +25,14 @@
 
 using namespace std;
 
-<<<<<<< HEAD
 class Domain : protected Pointers {
  public:
   int dimension;                         // 2 = 2d, 3 = 3d
   bool created;                          // has the domain been created?
+  bool axisymmetric;                     // true or false
 
   double boxlo[3],boxhi[3];              // orthogonal box global bounds
   double sublo[3],subhi[3];              // sub-box bounds on this proc
-=======
-class Domain : protected Pointers
-{
-public:
-  int dimension;     // 2 = 2d, 3 = 3d
-  bool axisymmetric; // true or false
-
-  double boxlo[3], boxhi[3]; // orthogonal box global bounds
->>>>>>> dbd82b74
 
   vector<class Region *> regions; // list of defined Regions
   vector<class Solid *> solids;   // list of defined Solids
