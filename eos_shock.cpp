--- conflicted
+++ resolved
@@ -31,15 +31,8 @@
 {
   cout << "Initiate EOSShock" << endl;
 
-<<<<<<< HEAD
-  if (args.size()<8) {
+  if (args.size() < Nargs) {
     error->all(FLERR, "Error: not enough arguments.\n");
-=======
-  if (args.size() < Nargs) {
-    cout << "Error: eos command not enough arguments" << endl;
-    cout << usage;
-    exit(1);
->>>>>>> dbd82b74
   }
   //options(&args, args.begin()+3);
   rho0_ = input->parsev(args[2]);
