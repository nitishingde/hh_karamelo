#####################################################
#               UNITS: MPa, mm, s                   #
#####################################################
E   = 1e+3
nu  = 0.3
rho = 1000
K      = E/(3*(1-2*nu))
mu     = E/(2*(1+nu))
lambda = E*nu/((1+nu)*(1-2*nu))
c      = sqrt(E/rho)
L    = 1
hL   = 0.5*L
A_zy = L*L
<<<<<<< HEAD
alphaFLIP=1
=======
FLIP=1
>>>>>>> 3aaf7a72
#---------- SET METHOD --------------#
method(tlmpm, FLIP, linear, alphaFLIP)
N        = 40     # 20 cells per direction
cellsize = L/N    # cell size
# 2D problem, which the computational domain is
dimension(2,-hL, hL, -hL, hL, cellsize)
# solids (2 balls)
R = 0.2
region(rBall1, cylinder, -hL+R, -hL+R, R)
region(rBall2, cylinder, hL-R, hL-R, R)
material(mat1, linear, rho, E, nu)

#---------- SET SOLID --------------#
ppc1d = 2
solid(sBall1, region, rBall1, ppc1d, mat1, cellsize,0)
solid(sBall2, region, rBall2, ppc1d, mat1, cellsize,0)
#---------- IMPOSE BOUNDARY CONDITIONS --------------#
#---------- IMPOSE INITIAL CONDITIONS --------------#
group(gBall1, particles, region, rBall1, solid, sBall1)
group(gBall2, particles, region, rBall2, solid, sBall2)
v = 0.1
fix(v0Ball1, initial_velocity_particles, gBall1, v, v, NULL)
fix(v0Ball2, initial_velocity_particles, gBall2, -v, -v, NULL)

#-----------CONTACT------------------------------------#

<<<<<<< HEAD
mu = 0
fix(contact, contact/minimize_penetration, sBall1, sBall2, mu)
=======
fix(contact, contact/minimize_penetration, sBall1, sBall2, 0)
>>>>>>> 3aaf7a72

#-----------OUTPUT-------------------------------------#
N_log = 50
dumping_interval = N_log*1
dump(dump1, all, particle, dumping_interval, dump_p.*.LAMMPS, x, y, z, s11, s22, s33, s12, s13, s23, seq)
dump(dump2, all, grid, dumping_interval, dump_g.*.LAMMPS, x, y, z)
#dump(dump3, all, pyplot, 1, dump.*.pdf, 500, 500)
#-----------OUTPUTS------------------#
compute(Ek, kinetic_energy, all)
compute(Es, strain_energy, all)
Etot = Ek + Es
#----------- RUN --------------------#

#dt_factor(0.1)  # => adaptive time step with CFL = 0.1
set_dt(0.001)

<<<<<<< HEAD
log_modify(custom, step, dt, time, Ek_s, Es_s)
plot(Ek, N_log, time, Ek_s)
plot(Es, N_log, time, Es_s)
plot(Etot, N_log, time, Etot)
save_plot(plot.pdf)
set_output(N_log)
=======
log_modify(custom, step, dt, time, Ek, Es)
>>>>>>> 3aaf7a72
run_time(3.5)
<|MERGE_RESOLUTION|>--- conflicted
+++ resolved
@@ -11,11 +11,7 @@
 L    = 1
 hL   = 0.5*L
 A_zy = L*L
-<<<<<<< HEAD
 alphaFLIP=1
-=======
-FLIP=1
->>>>>>> 3aaf7a72
 #---------- SET METHOD --------------#
 method(tlmpm, FLIP, linear, alphaFLIP)
 N        = 40     # 20 cells per direction
@@ -42,12 +38,8 @@
 
 #-----------CONTACT------------------------------------#
 
-<<<<<<< HEAD
 mu = 0
 fix(contact, contact/minimize_penetration, sBall1, sBall2, mu)
-=======
-fix(contact, contact/minimize_penetration, sBall1, sBall2, 0)
->>>>>>> 3aaf7a72
 
 #-----------OUTPUT-------------------------------------#
 N_log = 50
@@ -64,14 +56,5 @@
 #dt_factor(0.1)  # => adaptive time step with CFL = 0.1
 set_dt(0.001)
 
-<<<<<<< HEAD
-log_modify(custom, step, dt, time, Ek_s, Es_s)
-plot(Ek, N_log, time, Ek_s)
-plot(Es, N_log, time, Es_s)
-plot(Etot, N_log, time, Etot)
-save_plot(plot.pdf)
-set_output(N_log)
-=======
 log_modify(custom, step, dt, time, Ek, Es)
->>>>>>> 3aaf7a72
 run_time(3.5)
