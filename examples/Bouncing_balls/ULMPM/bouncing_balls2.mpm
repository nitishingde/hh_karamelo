--- conflicted
+++ resolved
@@ -51,15 +51,7 @@
 #dt_factor(0.1)  # => adaptive time step with CFL = 0.1
 set_dt(0.001)
 
-<<<<<<< HEAD
-log_modify(custom, step, dt, time, Ek_s, Es_s)
-plot(Ek, N_log, time, Ek_s)
-plot(Es, N_log, time, Es_s)
-plot(Etot, N_log, time, Etot)
-save_plot(plot.pdf)
-=======
 log_modify(custom, step, dt, time, Ek, Es)
->>>>>>> 3aaf7a72
 set_output(N_log)
 run_time(3.5)
 #run(1107)