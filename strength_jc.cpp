<<<<<<< HEAD
/* ----------------------------------------------------------------------
 *
 *                    ***       Karamelo       ***
 *               Parallel Material Point Method Simulator
 * 
 * Copyright (2019) Alban de Vaucorbeil, alban.devaucorbeil@monash.edu
 * Materials Science and Engineering, Monash University
 * Clayton VIC 3800, Australia

 * This software is distributed under the GNU General Public License.
 *
 * ----------------------------------------------------------------------- */

#include <iostream>
#include <Eigen/Eigen>
=======
>>>>>>> dbd82b74
#include "strength_jc.h"
#include "domain.h"
#include "input.h"
#include "mpm_math.h"
<<<<<<< HEAD
#include "var.h"
#include "error.h"
=======
#include "update.h"
#include "var.h"
#include <Eigen/Eigen>
#include <iostream>
>>>>>>> dbd82b74

using namespace std;
using namespace Eigen;
using namespace MPM_Math;

#define SQRT_3_OVER_2 1.224744871 // sqrt(3.0/2.0)

StrengthJohnsonCook::StrengthJohnsonCook(MPM *mpm, vector<string> args)
    : Strength(mpm, args)
{
  cout << "Initiate StrengthJohnsonCook" << endl;

<<<<<<< HEAD
  if (args.size()<8) {
    error->all(FLERR, "Error: too few arguments for the strength command.\n");
=======
  if (args.size() < Nargs)
  {
    cout << "Error: too few arguments for the strength command" << endl;
    cout << usage;
    exit(1);
>>>>>>> dbd82b74
  }

  // options(&args, args.begin()+3);
  G_      = input->parsev(args[2]);
  A       = input->parsev(args[3]);
  B       = input->parsev(args[4]);
  n       = input->parsev(args[5]);
  epsdot0 = input->parsev(args[6]);
  C       = input->parsev(args[7]);
  m       = input->parsev(args[8]);
  Tr      = input->parsev(args[9]);
  Tm      = input->parsev(args[10]);

  cout << "Johnson Cook material strength model:\n";
  cout << "\tG: shear modulus " << G_ << endl;
  cout << "\tA: initial yield stress " << A << endl;
  cout << "\tB: proportionality factor for plastic strain dependency " << B
       << endl;
  cout << "\tn: exponent for plastic strain dependency " << n << endl;
  cout << "\tepsdot0: reference strain rate " << epsdot0 << endl;
  cout << "\tC: proportionality factor for logarithmic plastic strain rate "
          "dependency "
       << C << endl;
  cout << "\tm: factor for thermal softening " << m << endl;
  cout << "\tTr: reference temperature " << Tr << endl;
  cout << "\tTm: melting temperature " << Tm << endl;

  if (Tr == Tm)
  {
    cout << "Error: reference temperature Tr=" << Tr
         << " equals melting temperature Tm=" << Tm << endl;
    exit(1);
  }
  Tmr = Tm - Tr;
}

double StrengthJohnsonCook::G() { return G_; }

Matrix3d StrengthJohnsonCook::update_deviatoric_stress(
    const Eigen::Matrix3d &sigma, const Eigen::Matrix3d &D,
    double &plastic_strain_increment, const double eff_plastic_strain,
    const double epsdot, const double damage, const double T)
{
  if (damage >= 1.0)
  {
    Matrix3d sigmaFinal_dev;
    sigmaFinal_dev.setZero();
    return sigmaFinal_dev;
  }

  Matrix3d sigmaFinal_dev, sigmaTrial, sigmaTrial_dev;
  double J2, Gd, yieldStress;

  double epsdot_ratio = epsdot / epsdot0;
  epsdot_ratio        = MAX(epsdot_ratio, 1.0);

  if (eff_plastic_strain < 1.0e-10)
  {
    yieldStress = A;
  }
  else
  {
    if (T < Tm)
    {
      if (C != 0)
        yieldStress =
            (A + B * pow(eff_plastic_strain, n)) * pow(1.0 + epsdot_ratio, C);
      else
        yieldStress = A + B * pow(eff_plastic_strain, n);

      if (T >= Tr)
        yieldStress *= (1.0 - pow((T - Tr) / Tmr, m));
    }
    else
      yieldStress = 0;
  }

  /*
   * deviatoric rate of unrotated stress
   */
<<<<<<< HEAD
  Gd = G_;
=======
  Gd               = G_;
  dev_rate         = 2.0 * Gd * Deviator(D);
  sigmaInitial_dev = Deviator(sigma);
>>>>>>> dbd82b74

  if (damage > 0)
  {
    Gd *= (1 - damage);
    yieldStress *= (1 - damage);
  }

  // dev_rate = 2.0 * Gd * Deviator(D);
  // sigmaInitial_dev = Deviator(sigma);

  /*
   * perform a trial elastic update to the deviatoric stress
   */
<<<<<<< HEAD
  // sigmaTrial_dev = sigmaInitial_dev + update->dt * dev_rate; // increment stress deviator using deviatoric rate
  sigmaTrial = sigma + update->dt * 2.0 * Gd * D;
  sigmaTrial_dev = Deviator(sigmaTrial); // increment stress deviator using deviatoric rate
=======
  sigmaTrial_dev =
      sigmaInitial_dev +
      update->dt * dev_rate; // increment stress deviator using deviatoric rate
>>>>>>> dbd82b74

  /*
   * check yield condition
   */
  J2             = SQRT_3_OVER_2 * sigmaTrial_dev.norm();
  sigmaFinal_dev = sigmaTrial_dev;

  if (J2 < yieldStress)
  {
    /*
     * no yielding has occured.
     * final deviatoric stress is trial deviatoric stress
     */
    plastic_strain_increment = 0.0;
  }
  else
  {
    // printf("yiedl\n");
    /*
     * yielding has occured
     */

    plastic_strain_increment = (J2 - yieldStress) / (3.0 * Gd);
    /*
     * new deviatoric stress:
     * obtain by scaling the trial stress deviator
     */
    sigmaFinal_dev *= (yieldStress / J2);
  }

  return sigmaFinal_dev;
}<|MERGE_RESOLUTION|>--- conflicted
+++ resolved
@@ -1,4 +1,3 @@
-<<<<<<< HEAD
 /* ----------------------------------------------------------------------
  *
  *                    ***       Karamelo       ***
@@ -14,21 +13,13 @@
 
 #include <iostream>
 #include <Eigen/Eigen>
-=======
->>>>>>> dbd82b74
 #include "strength_jc.h"
 #include "domain.h"
 #include "input.h"
 #include "mpm_math.h"
-<<<<<<< HEAD
 #include "var.h"
 #include "error.h"
-=======
 #include "update.h"
-#include "var.h"
-#include <Eigen/Eigen>
-#include <iostream>
->>>>>>> dbd82b74
 
 using namespace std;
 using namespace Eigen;
@@ -41,16 +32,9 @@
 {
   cout << "Initiate StrengthJohnsonCook" << endl;
 
-<<<<<<< HEAD
-  if (args.size()<8) {
-    error->all(FLERR, "Error: too few arguments for the strength command.\n");
-=======
   if (args.size() < Nargs)
   {
-    cout << "Error: too few arguments for the strength command" << endl;
-    cout << usage;
-    exit(1);
->>>>>>> dbd82b74
+    error->all(FLERR, "Error: too few arguments for the strength command.\n");
   }
 
   // options(&args, args.begin()+3);
@@ -131,13 +115,7 @@
   /*
    * deviatoric rate of unrotated stress
    */
-<<<<<<< HEAD
-  Gd = G_;
-=======
   Gd               = G_;
-  dev_rate         = 2.0 * Gd * Deviator(D);
-  sigmaInitial_dev = Deviator(sigma);
->>>>>>> dbd82b74
 
   if (damage > 0)
   {
@@ -145,21 +123,13 @@
     yieldStress *= (1 - damage);
   }
 
-  // dev_rate = 2.0 * Gd * Deviator(D);
   // sigmaInitial_dev = Deviator(sigma);
 
   /*
    * perform a trial elastic update to the deviatoric stress
    */
-<<<<<<< HEAD
-  // sigmaTrial_dev = sigmaInitial_dev + update->dt * dev_rate; // increment stress deviator using deviatoric rate
   sigmaTrial = sigma + update->dt * 2.0 * Gd * D;
   sigmaTrial_dev = Deviator(sigmaTrial); // increment stress deviator using deviatoric rate
-=======
-  sigmaTrial_dev =
-      sigmaInitial_dev +
-      update->dt * dev_rate; // increment stress deviator using deviatoric rate
->>>>>>> dbd82b74
 
   /*
    * check yield condition
