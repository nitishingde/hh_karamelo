--- conflicted
+++ resolved
@@ -11,18 +11,15 @@
  *
  * ----------------------------------------------------------------------- */
 
-#include <iostream>
+#include "region_cylinder.h"
 #include "domain.h"
-#include "region_cylinder.h"
+#include "error.h"
 #include "input.h"
-#include "var.h"
 #include "math_special.h"
-<<<<<<< HEAD
-#include "error.h"
-=======
 #include "method.h"
 #include "update.h"
->>>>>>> 38f01be6
+#include "var.h"
+#include <iostream>
 
 using namespace std;
 using namespace MathSpecial;
@@ -117,40 +114,6 @@
     zlo = lo;
     zhi = hi;
   }
-
-<<<<<<< HEAD
-  // modify the domain dimension based on the region dimension
-  // only for TLMPM
-  
-  //if ( update->method->is_TL ){
-
-=======
-  if (  update->method_type.compare("tlmpm") == 0 )
-  {
->>>>>>> 38f01be6
-    if (domain->boxlo[0] > xlo) domain->boxlo[0] = xlo;
-    if (domain->boxlo[1] > ylo) domain->boxlo[1] = ylo;
-    if (domain->dimension == 3) if (domain->boxlo[2] > zlo) domain->boxlo[2] = zlo;
-
-    if (domain->boxhi[0] < xhi) domain->boxhi[0] = xhi;
-    if (domain->boxhi[1] < yhi) domain->boxhi[1] = yhi;
-    if (domain->dimension == 3) if (domain->boxhi[2] < zhi) domain->boxhi[2] = zhi;
-<<<<<<< HEAD
-  //}
-=======
-  } 
-  else
-    // doing this allow to model 1/2 or 1/4 a cylinder
-  {
-    if (domain->boxlo[0] > xlo) xlo = domain->boxlo[0];
-    if (domain->boxlo[1] > ylo) ylo = domain->boxlo[1];
-    if (domain->dimension == 3) if (domain->boxlo[2] > zlo) zlo = domain->boxlo[2];
-
-    //if (domain->boxhi[0] < xhi) domain->boxhi[0] = xhi;
-    //if (domain->boxhi[1] < yhi) domain->boxhi[1] = yhi;
-    //if (domain->dimension == 3) if (domain->boxhi[2] < zhi) domain->boxhi[2] = zhi;
-  }
->>>>>>> 38f01be6
 }
 
 
