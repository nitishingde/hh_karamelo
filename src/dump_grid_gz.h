/* -*- c++ -*- ----------------------------------------------------------
 *
 *                    ***       Karamelo       ***
 *               Parallel Material Point Method Simulator
 * 
 * Copyright (2019) Alban de Vaucorbeil, alban.devaucorbeil@monash.edu
 * Materials Science and Engineering, Monash University
 * Clayton VIC 3800, Australia

 * This software is distributed under the GNU General Public License.
 *
 * ----------------------------------------------------------------------- */

#ifdef DUMP_CLASS

DumpStyle(grid/gz,DumpGridGz)

#else

#ifndef MPM_DUMP_GRID_GZ_H
#define MPM_DUMP_GRID_GZ_H

#include "dump.h"

class DumpGridGz : public Dump {
 public:
  DumpGridGz(MPM *, vector<string>);
  ~DumpGridGz();

  void write();
 protected:
  vector<string> known_var = {"x", "y", "z",
			      "vx", "vy", "vz",
			      "bx", "by", "bz",
<<<<<<< HEAD
			      "mass", "T",
=======
			      "mass", "mask", "rigid",
>>>>>>> 901bd84d
			      "ntypex", "ntypey", "ntypez"};
};

#endif
#endif<|MERGE_RESOLUTION|>--- conflicted
+++ resolved
@@ -32,11 +32,8 @@
   vector<string> known_var = {"x", "y", "z",
 			      "vx", "vy", "vz",
 			      "bx", "by", "bz",
-<<<<<<< HEAD
-			      "mass", "T",
-=======
-			      "mass", "mask", "rigid",
->>>>>>> 901bd84d
+			      "mass", "mask",
+			      "rigid", "T",
 			      "ntypex", "ntypey", "ntypez"};
 };
 
