--- conflicted
+++ resolved
@@ -166,8 +166,6 @@
           dumpstream << s->eff_plastic_strain_rate[i] << " ";
         else if (v.compare("ienergy") == 0)
           dumpstream << s->ienergy[i] << " ";
-<<<<<<< HEAD
-=======
         else if (v.compare("T") == 0) {
           if (update->method->temp) {
             dumpstream << s->T[i] << " ";
@@ -181,7 +179,6 @@
             dumpstream << "0 ";
           }
         }
->>>>>>> 3aaf7a72
       }
       dumpstream << endl;
     }
