--- conflicted
+++ resolved
@@ -70,12 +70,11 @@
     error->all(FLERR, "Error: shape function not supported! Supported functions are:  \033[1;32mlinear\033[0m, \033[1;32mcubic-spline\033[0m, \033[1;32mquadratic-spline\033[0m, \033[1;32mBernstein-quadratic\033[0m.\n");
   }
 
-<<<<<<< HEAD
   if (update->sub_method_type == update->SubMethodType::APIC) {
     apic = true;
     update->alpha = 0;
   }
-=======
+
   if (isFLIP) {
     FLIP = input->parsev(args[n]);
     n++;
@@ -96,7 +95,6 @@
   // cout << "shape_function = " << shape_function << endl;
   // cout << "method_type = " << method_type << endl;
   // cout << "FLIP = " << FLIP << endl;
->>>>>>> da92645f
 }
 
 void ULMPM::compute_grid_weight_functions_and_gradients()
