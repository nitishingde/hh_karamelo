--- conflicted
+++ resolved
@@ -24,13 +24,8 @@
  */
 class Universe : protected Pointers {
  public:
-<<<<<<< HEAD
-  MPI_Comm uworld;        // communicator for entire universe
-  int me,nprocs;          // my place in universe
-=======
   MPI_Comm uworld;        ///< MPI communicator for the entire universe
   int me,nprocs;          ///< My place (as a proc) in the universe
->>>>>>> d1a8a23b
 
   Universe(class MPM *, MPI_Comm);
   ~Universe();
