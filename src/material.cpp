/* -*- c++ -*- ----------------------------------------------------------
 *
 *                    ***       Karamelo       ***
 *               Parallel Material Point Method Simulator
 * 
 * Copyright (2019) Alban de Vaucorbeil, alban.devaucorbeil@monash.edu
 * Materials Science and Engineering, Monash University
 * Clayton VIC 3800, Australia

 * This software is distributed under the GNU General Public License.
 *
 * ----------------------------------------------------------------------- */

#include "material.h"
#include "error.h"
#include "input.h"
#include "mpm.h"
#include "style_damage.h"
#include "style_eos.h"
#include "style_strength.h"
#include "style_temperature.h"
#include "var.h"
#include <vector>

using namespace std;

/*! Creates the maps of the different known EOS, Strength, Damage, and Temperature.
 * The list of these different laws are fetched in headers style_eos.h, style_strength.h, 
 * style_damage.h, style_temperature.h
 */
Material::Material(MPM *mpm) : Pointers(mpm)
{
  strength_map = new StrengthCreatorMap();
  EOS_map = new EOSCreatorMap();
  damage_map = new DamageCreatorMap();
  temperature_map = new TemperatureCreatorMap();

#define STRENGTH_CLASS
#define StrengthStyle(key,Class) \
  (*strength_map)[#key] = &strength_creator<Class>;
#include "style_strength.h"
#undef StrengthStyle
#undef STRENGTH_CLASS

#define EOS_CLASS
#define EOSStyle(key,Class) \
  (*EOS_map)[#key] = &EOS_creator<Class>;
#include "style_eos.h"
#undef EOSStyle
#undef EOS_CLASS

#define DAMAGE_CLASS
#define DamageStyle(key,Class) \
  (*damage_map)[#key] = &damage_creator<Class>;
#include "style_damage.h"
#undef DamageStyle
#undef DAMAGE_CLASS

#define TEMPERATURE_CLASS
#define TemperatureStyle(key,Class) \
  (*temperature_map)[#key] = &temperature_creator<Class>;
#include "style_temperature.h"
#undef TemperatureStyle
#undef TEMPERATURE_CLASS
}

/*! Destroys the vectors and maps of the known EOS, Strength, Damage, and Temperature.
 */
Material::~Material()
{
  for (int i = 0; i < strengths.size(); i++) delete strengths[i];
  for (int i = 0; i < EOSs.size(); i++) delete EOSs[i];
  for (int i = 0; i < damages.size(); i++) delete damages[i];
  for (int i = 0; i < temperatures.size(); i++) delete temperatures[i];

  delete strength_map;
  delete EOS_map;
  delete damage_map;
  delete temperature_map;
}


/* ----------------------------------------------------------------------
   create the EOS
------------------------------------------------------------------------- */

/*! This function is the C++ equivalent to the eos() user function.\n
 * Syntax: eos(name, type, type specific arguments)\n
 * This function checks if the EOS name was already used.\n
 * If not, it creates an entry in the vector Material::EOSs and calls EOS::EOS()
 */
void Material::add_EOS(vector<string> args){
  cout << "In add_EOS" << endl;

  if (find_EOS(args[0]) >= 0) {
    error->all(FLERR, "Error: reuse of EOS ID.\n");
  }

    // create the EOS

  if (EOS_map->find(args[1]) != EOS_map->end()) {
    cout << "Create EOS\n";
    EOSCreator EOS_creator = (*EOS_map)[args[1]];
    EOSs.push_back(EOS_creator(mpm, args));
    EOSs.back()->init();
  }
  else {
    error->all(FLERR, "Unknown EOS style " + args[1] + "\n");
  } 
}

/*! This function checks if 'name' is already used for an EOS.\n
 * If an EOS named 'name' exists, it returns its ID. It returns -1 otherwise.
 */
int Material::find_EOS(string name)
{
  cout << "In find_EOS\n";
  for (int iEOS = 0; iEOS < EOSs.size(); iEOS++) {
    cout << "EOSs["<< iEOS <<"]->id=" << EOSs[iEOS]->id << endl;
    if (name.compare(EOSs[iEOS]->id) == 0) return iEOS;
  }
  return -1;
}

/* ----------------------------------------------------------------------
   create a new strength
------------------------------------------------------------------------- */

/*! This function is the C++ equivalent to the strength() user function.\n
 * Syntax: strength(name, type, type specific arguments)\n
 * This function checks if the Strength name was already used.\n
 * If not, it creates an entry in the vector Material::strengths and calls Strength::Strength()
 */
void Material::add_strength(vector<string> args){
  cout << "In add_strength" << endl;

  if (find_strength(args[0]) >= 0) {
    error->all(FLERR, "Error: reuse of strength ID.\n");
  }

    // create the Strength

  string *estyle = &args[1];

  if (strength_map->find(*estyle) != strength_map->end()) {
    StrengthCreator strength_creator = (*strength_map)[*estyle];
    strengths.push_back(strength_creator(mpm, args));
    //materials.back()->init();
  }
  else {
    error->all(FLERR, "Unknown strength style " + *estyle + ".\n");
  }
}

/*! This function checks if 'name' is already used for a Strength.\n
 * If a Strength named 'name' exists, it returns its ID. It returns -1 otherwise.
 */
int Material::find_strength(string name)
{
  for (int istrength = 0; istrength < strengths.size(); istrength++)
    if (name.compare(strengths[istrength]->id) == 0) return istrength;
  return -1;
}


/* ----------------------------------------------------------------------
   create a new damage
------------------------------------------------------------------------- */

/*! This function is the C++ equivalent to the damage() user function.\n
 * Syntax: damage(name, type, type specific arguments)\n
 * This function checks if the damage name was already used.\n
 * If not, it creates an entry in the vector Material::damages and calls Damage::Damage()
 */
void Material::add_damage(vector<string> args){
  cout << "In add_damage" << endl;

  if (find_damage(args[0]) >= 0) {
    error->all(FLERR, "Error: reuse of damage ID.\n");
  }

    // create the Damage

  string *estyle = &args[1];

  if (damage_map->find(*estyle) != damage_map->end()) {
    DamageCreator damage_creator = (*damage_map)[*estyle];
    damages.push_back(damage_creator(mpm, args));
    //materials.back()->init();
  }
  else {
    error->all(FLERR,"Unknown damage style " + *estyle + "\n");
  }
}

/*! This function checks if 'name' is already used for a Damage.\n
 * If a Damage named 'name' exists, it returns its ID. It returns -1 otherwise.
 */
int Material::find_damage(string name)
{
  for (int idamage = 0; idamage < damages.size(); idamage++)
    if (name.compare(damages[idamage]->id) == 0) return idamage;
  return -1;
}

/* ----------------------------------------------------------------------
   create a new temperature
------------------------------------------------------------------------- */

/*! This function is the C++ equivalent to the temperature() user function.\n
 * Syntax: temperature(name, type, type specific arguments)\n
 * This function checks if the Temperature name was already used.\n
 * If not, it creates an entry in the vector Material::temperatures and calls Temperature::Temperature()
 */
void Material::add_temperature(vector<string> args){
  cout << "In add_temperature" << endl;

  if (find_temperature(args[0]) >= 0) {
    error->all(FLERR, "Error: reuse of temperature ID.\n");
  }

    // create the Temperature

  string *estyle = &args[1];

  if (temperature_map->find(*estyle) != temperature_map->end()) {
    TemperatureCreator temperature_creator = (*temperature_map)[*estyle];
    temperatures.push_back(temperature_creator(mpm, args));
    //materials.back()->init();
  }
  else {
    error->all(FLERR, "Error: unknown temperature style " + *estyle + "\n.");
  }
}

/*! This function checks if 'name' is already used for an EOS.\n
 * If an EOS named 'name' exists, it returns its ID. It returns -1 otherwise.
 */
int Material::find_temperature(string name)
{
  for (int itemperature = 0; itemperature < temperatures.size(); itemperature++)
    if (name.compare(temperatures[itemperature]->id) == 0) return itemperature;
  return -1;
}

/* ----------------------------------------------------------------------
   create a new material
------------------------------------------------------------------------- */

/*! This function is the C++ equivalent to the eos() user function.\n
 * Syntax: eos(name, type, type specific arguments)\n
 * This function checks if the EOS name was already used.\n
 * If not, it creates an entry in the vector Material::EOSs and calls EOS::EOS()
 */
void Material::add_material(vector<string> args) {
  // cout << "In add_material" << endl;

  if (args.size() < 2) {
    string error_str = "Error: material command not enough arguments\n";
    for (auto &x : usage)
      error_str += x.second;
    error->all(FLERR, error_str);
  }

  if (find_material(args[0]) >= 0) {
    error->all(FLERR, "Error: reuse of material ID.\n");
  }

  if (usage.find(args[1]) == usage.end()) {
    string error_str =
        "Error, keyword \033[1;31m" + args[1] + "\033[0m unknown!\n";
    for (auto &x : usage)
      error_str += x.second;
    error->all(FLERR, error_str);
  }

  if (args.size() < Nargs.find(args[1])->second) {
    error->all(FLERR,
               "Error: not enough arguments.\n" + usage.find(args[1])->second);
  }

  if (args[1].compare("linear") == 0 || args[1].compare("neo-hookean") == 0) {
    int type;
    if (args[1].compare("linear") == 0)
      type = LINEAR;
    else
      type = NEO_HOOKEAN;

<<<<<<< HEAD
    double kappa = 0, cp = 0;
    if (args.size() >= 6) {
      kappa = input->parsev(args[6]);
      cp = input->parsev(args[5]);
    }

    Mat new_material(args[0], type, input->parsev(args[2]),
                     input->parsev(args[3]), input->parsev(args[4]),
                     cp, kappa);
    materials.push_back(new_material);
=======
    materials.push_back(Mat{args[0], type, input->parsev(args[2]),
                            input->parsev(args[3]), input->parsev(args[4])});
>>>>>>> 901bd84d

  } else if (args[1].compare("rigid") == 0) {
    materials.push_back(Mat{args[0], RIGID});
  } else {
    // create the Material
    int iEOS = material->find_EOS(args[2]);

    if (iEOS == -1) {
      error->all(FLERR, "Error: could not find EOS named: " + args[2] + ".\n");
    }

    int iStrength = material->find_strength(args[3]);
    if (iStrength == -1) {
      error->all(FLERR,
                 "Error: could not find strength named: " + args[3] + ".\n");
    }

    Damage *damage_ = NULL;
    Temperature *temp_ = NULL;

    if (args.size() > Nargs.find(args[1])->second) {
      int iDamage, iTemp;

      iDamage = material->find_damage(args[4]);

      if (iDamage == -1) {
        // args[4] does not correspond to any damage law, maybe it is a
        // temperature law.

        iTemp = material->find_temperature(args[4]);

        if (iTemp == -1) {
          // It is not a temperature law either => error
          error->all(FLERR,
                     "Error: could not find damage named: " + args[4] + ".\n");
          error->all(FLERR, "Error: could not find temperature named: " +
                                args[4] + ".\n");
        } else {
          // It is a temperature law!
          temp_ = temperatures[iTemp];
	  if (args.size() > Nargs.find(args[1])->second + 1) {
	    string error_str = "Error: the last argument of the material command should be the temperature\n";
	    error_str += usage.find(args[1])->second;
	    error->all(FLERR, error_str);
	  }
        }

      } else {
        // args[4] corresponds to a damage law
        damage_ = damages[iDamage];

        if (args.size() == Nargs.find(args[1])->second + 2) {

          iTemp = material->find_temperature(args[5]);

          if (iTemp == -1) {
            error->all(FLERR, "Error: could not find temperature named: " +
                                  args[5] + ".\n");
          } else {
            temp_ = temperatures[iTemp];
          }
        }
      }
    }

    materials.push_back(
        Mat{args[0], SHOCK, EOSs[iEOS], strengths[iStrength], damage_, temp_});
  }
  cout << "Creating new mat with ID: " << args[0] << endl;
}

/*! This function checks if 'name' is already used for a Material.\n
 * If a Material named 'name' exists, it returns its ID. It returns -1 otherwise.
 */
int Material::find_material(string name)
{
  for (int imaterial = 0; imaterial < materials.size(); imaterial++)
    if (name.compare(materials[imaterial].id) == 0) return imaterial;
  return -1;
}

void Material::write_restart(ofstream *of) {
  // Save EOSs:
  size_t N = EOSs.size();
  of->write(reinterpret_cast<const char *>(&N), sizeof(int));

  for (int i = 0; i < N; i++) {
    size_t Neos = EOSs[i]->id.size();
    of->write(reinterpret_cast<const char *>(&Neos), sizeof(size_t));
    of->write(reinterpret_cast<const char *>(EOSs[i]->id.c_str()), Neos);
    cout << "id = " << EOSs[i]->id << endl;

    Neos = EOSs[i]->style.size();
    of->write(reinterpret_cast<const char *>(&Neos), sizeof(size_t));
    of->write(reinterpret_cast<const char *>(EOSs[i]->style.c_str()), Neos);
    EOSs[i]->write_restart(of);
    cout << "style = " << EOSs[i]->style << endl;
  }

  // Save strengths:
  N = strengths.size();
  of->write(reinterpret_cast<const char *>(&N), sizeof(int));

  for (int i = 0; i < N; i++) {
    size_t Nstrengths = strengths[i]->id.size();
    of->write(reinterpret_cast<const char *>(&Nstrengths), sizeof(size_t));
    of->write(reinterpret_cast<const char *>(strengths[i]->id.c_str()), Nstrengths);
    cout << "id = " << strengths[i]->id << endl;

    Nstrengths = strengths[i]->style.size();
    of->write(reinterpret_cast<const char *>(&Nstrengths), sizeof(size_t));
    of->write(reinterpret_cast<const char *>(strengths[i]->style.c_str()), Nstrengths);
    strengths[i]->write_restart(of);
    cout << "style = " << strengths[i]->style << endl;
  }

  // Save damages:
  N = damages.size();
  of->write(reinterpret_cast<const char *>(&N), sizeof(int));

  for (int i = 0; i < N; i++) {
    size_t Ndamages = damages[i]->id.size();
    of->write(reinterpret_cast<const char *>(&Ndamages), sizeof(size_t));
    of->write(reinterpret_cast<const char *>(damages[i]->id.c_str()), Ndamages);
    cout << "id = " << damages[i]->id << endl;

    Ndamages = damages[i]->style.size();
    of->write(reinterpret_cast<const char *>(&Ndamages), sizeof(size_t));
    of->write(reinterpret_cast<const char *>(damages[i]->style.c_str()), Ndamages);
    damages[i]->write_restart(of);
    cout << "style = " << damages[i]->style << endl;
  }

  // Save temperatures:
  N = temperatures.size();
  of->write(reinterpret_cast<const char *>(&N), sizeof(int));

  for (int i = 0; i < N; i++) {
    size_t Ntemperatures = temperatures[i]->id.size();
    of->write(reinterpret_cast<const char *>(&Ntemperatures), sizeof(size_t));
    of->write(reinterpret_cast<const char *>(temperatures[i]->id.c_str()), Ntemperatures);
    cout << "id = " << temperatures[i]->id << endl;

    Ntemperatures = temperatures[i]->style.size();
    of->write(reinterpret_cast<const char *>(&Ntemperatures), sizeof(size_t));
    of->write(reinterpret_cast<const char *>(temperatures[i]->style.c_str()), Ntemperatures);
    temperatures[i]->write_restart(of);
    cout << "style = " << temperatures[i]->style << endl;
  }

  // Save materials:
  N = materials.size();
  of->write(reinterpret_cast<const char *>(&N), sizeof(int));

  for (int i = 0; i < N; i++) {
    size_t Nmats = materials[i].id.size();
    of->write(reinterpret_cast<const char *>(&Nmats), sizeof(size_t));
    of->write(reinterpret_cast<const char *>(materials[i].id.c_str()), Nmats);
    cout << "id = " << materials[i].id << endl;

    of->write(reinterpret_cast<const char *>(&materials[i].type), sizeof(int));
    cout << "type = " << materials[i].type << endl;

    if (materials[i].type == SHOCK) {
      int iEOS = find_EOS(materials[i].eos->id);
      of->write(reinterpret_cast<const char *>(&iEOS), sizeof(int));

      int iStrength = find_strength(materials[i].strength->id);
      of->write(reinterpret_cast<const char *>(&iStrength), sizeof(int));

      int iDamage = -1;
      if (materials[i].damage != NULL) {
	iDamage = find_damage(materials[i].damage->id);
      }
      of->write(reinterpret_cast<const char *>(&iDamage), sizeof(int));

      int iTemperature = -1;
      if (materials[i].temp != NULL) {
	iTemperature = find_temperature(materials[i].temp->id);
      }
      of->write(reinterpret_cast<const char *>(&iTemperature), sizeof(int));
    } else if (materials[i].type == LINEAR || materials[i].type == NEO_HOOKEAN) {
      of->write(reinterpret_cast<const char *>(&materials[i].rho0), sizeof(double));
      of->write(reinterpret_cast<const char *>(&materials[i].E), sizeof(double));
      of->write(reinterpret_cast<const char *>(&materials[i].nu), sizeof(double));
    }
  }

  // -2 flag signals end of Material::write_restart()
  int flag = -2;
  of->write(reinterpret_cast<const char *>(&flag), sizeof(int));
}


void Material::read_restart(ifstream *ifr) {
  cout << "In Material::read_restart" << endl;

  // Pull EOSs:
  size_t N = 0;
  ifr->read(reinterpret_cast<char *>(&N), sizeof(int));
  EOSs.resize(N);

  for (int i = 0; i < N; i++) {
    size_t Neos = 0;
    string id = "";

    ifr->read(reinterpret_cast<char *>(&Neos), sizeof(size_t));
    id.resize(Neos);

    ifr->read(reinterpret_cast<char *>(&id[0]), Neos);
    cout << "id = " << id << endl;

    string style = "";
    ifr->read(reinterpret_cast<char *>(&Neos), sizeof(size_t));
    style.resize(Neos);

    ifr->read(reinterpret_cast<char *>(&style[0]), Neos);
    cout << "style = " << style << endl;
    EOSCreator EOS_creator = (*EOS_map)[style];
    EOSs[i] = EOS_creator(mpm, vector<string>{id, style, "restart"});
    EOSs[i]->read_restart(ifr);
    EOSs[i]->init();
  }

  // Pull Strengths:
  N = 0;
  ifr->read(reinterpret_cast<char *>(&N), sizeof(int));
  strengths.resize(N);

  for (int i = 0; i < N; i++) {
    size_t Nstrengths = 0;
    string id = "";

    ifr->read(reinterpret_cast<char *>(&Nstrengths), sizeof(size_t));
    id.resize(Nstrengths);

    ifr->read(reinterpret_cast<char *>(&id[0]), Nstrengths);
    cout << "id = " << id << endl;

    string style = "";
    ifr->read(reinterpret_cast<char *>(&Nstrengths), sizeof(size_t));
    style.resize(Nstrengths);

    ifr->read(reinterpret_cast<char *>(&style[0]), Nstrengths);
    cout << "style = " << style << endl;
    StrengthCreator strength_creator = (*strength_map)[style];
    strengths[i] = strength_creator(mpm, vector<string>{id, style, "restart"});
    strengths[i]->read_restart(ifr);
    strengths[i]->init();
  }

  // Pull Damages:
  N = 0;
  ifr->read(reinterpret_cast<char *>(&N), sizeof(int));
  damages.resize(N);

  for (int i = 0; i < N; i++) {
    size_t Ndamages = 0;
    string id = "";

    ifr->read(reinterpret_cast<char *>(&Ndamages), sizeof(size_t));
    id.resize(Ndamages);

    ifr->read(reinterpret_cast<char *>(&id[0]), Ndamages);
    cout << "id = " << id << endl;

    string style = "";
    ifr->read(reinterpret_cast<char *>(&Ndamages), sizeof(size_t));
    style.resize(Ndamages);

    ifr->read(reinterpret_cast<char *>(&style[0]), Ndamages);
    cout << "style = " << style << endl;
    DamageCreator damage_creator = (*damage_map)[style];
    damages[i] = damage_creator(mpm, vector<string>{id, style, "restart"});
    damages[i]->read_restart(ifr);
    damages[i]->init();
  }

  // Pull Temperatures:
  N = 0;
  ifr->read(reinterpret_cast<char *>(&N), sizeof(int));
  temperatures.resize(N);

  for (int i = 0; i < N; i++) {
    size_t Ntemperatures = 0;
    string id = "";

    ifr->read(reinterpret_cast<char *>(&Ntemperatures), sizeof(size_t));
    id.resize(Ntemperatures);

    ifr->read(reinterpret_cast<char *>(&id[0]), Ntemperatures);
    cout << "id = " << id << endl;

    string style = "";
    ifr->read(reinterpret_cast<char *>(&Ntemperatures), sizeof(size_t));
    style.resize(Ntemperatures);

    ifr->read(reinterpret_cast<char *>(&style[0]), Ntemperatures);
    cout << "style = " << style << endl;
    TemperatureCreator temperature_creator = (*temperature_map)[style];
    temperatures[i] = temperature_creator(mpm, vector<string>{id, style, "restart"});
    temperatures[i]->read_restart(ifr);
    temperatures[i]->init();
  }

  // Pull Materials:
  N = 0;
  ifr->read(reinterpret_cast<char *>(&N), sizeof(int));

  for (int i = 0; i < N; i++) {
    size_t Nmaterials = 0;
    string id = "";

    ifr->read(reinterpret_cast<char *>(&Nmaterials), sizeof(size_t));
    id.resize(Nmaterials);

    ifr->read(reinterpret_cast<char *>(&id[0]), Nmaterials);
    cout << "id = " << id << endl;

    int type = 0;
    ifr->read(reinterpret_cast<char *>(&type), sizeof(int));

    if (type == SHOCK) {
      int iEOS = -1;
      int iStrength = -1;
      int iDamage = -1;
      int iTemp = -1;

      ifr->read(reinterpret_cast<char *>(&iEOS), sizeof(int));
      ifr->read(reinterpret_cast<char *>(&iStrength), sizeof(int));
      ifr->read(reinterpret_cast<char *>(&iDamage), sizeof(int));
      ifr->read(reinterpret_cast<char *>(&iTemp), sizeof(int));

      Damage *damage_ = NULL;
      Temperature *temp_ = NULL;

      if (iDamage != -1) {
        damage_ = damages[iDamage];
      }
      if (iTemp != -1) {
        temp_ = temperatures[iTemp];
      }

      materials.push_back(
          Mat{id, SHOCK, EOSs[iEOS], strengths[iStrength], damage_, temp_});
    } else if (type == LINEAR || type == NEO_HOOKEAN) {
      double rho0, E, nu = 0;
      ifr->read(reinterpret_cast<char *>(&rho0), sizeof(double));
      ifr->read(reinterpret_cast<char *>(&E), sizeof(double));
      ifr->read(reinterpret_cast<char *>(&nu), sizeof(double));

      materials.push_back(Mat{id, type, rho0, E, nu});
    } else if (type == RIGID) {
      materials.push_back(Mat{id, RIGID});
    } else {
      error->one(FLERR, "Error: unkown material type" + to_string(type) + ".\n");
    }
  }

  // -2 flag signals end of Material::read_restart()
  int flag = 0;
  ifr->read(reinterpret_cast<char *>(&flag), sizeof(int));

  if (flag != -2) {
      error->one(FLERR, "Error: unexpected end to Material::read_restart(): flag = " + to_string(flag) + ". Number of read entities unexpected.\n");    
  }
}

/* ----------------------------------------------------------------------
   one instance per strength style in style_strength.h
------------------------------------------------------------------------- */

template <typename T>
Strength *Material::strength_creator(MPM *mpm, vector<string> args)
{
  return new T(mpm, args);
}

/* ----------------------------------------------------------------------
   one instance per EOS style in style_eos.h
------------------------------------------------------------------------- */

template <typename T>
EOS *Material::EOS_creator(MPM *mpm, vector<string> args)
{
  return new T(mpm, args);
}

/* ----------------------------------------------------------------------
   one instance per damage style in style_damage.h
------------------------------------------------------------------------- */

template <typename T>
Damage *Material::damage_creator(MPM *mpm, vector<string> args)
{
  return new T(mpm, args);
}

/* ----------------------------------------------------------------------
   one instance per temperature style in style_temperature.h
------------------------------------------------------------------------- */

template <typename T>
Temperature *Material::temperature_creator(MPM *mpm, vector<string> args)
{
  return new T(mpm, args);
}

/*! The arguments are: material ID, material type (see Material::constitutive_model)
 * a pointer to an EOS, a pointer to a Strength, a pointer to a Damage, and pointer to a Temperature.
 * The last two can be NULL.
 */
Mat::Mat(string id_, int type_, class EOS* eos_, class Strength* strength_, class Damage* damage_, class Temperature* temp_){
  id = id_;
  type = type_;
  eos = eos_;
  strength = strength_;
  damage = damage_;
  temp = temp_;
  rho0 = eos->rho0();
  K = eos->K();
  G = strength->G();
  E = 9*K*G/(3*K+G);
  nu = (3*K-2*G)/(2*(3*K+G));
  lambda = K - 2*G/3;
  signal_velocity = sqrt((lambda+2*G)/rho0);

  if (temp != NULL) {
    cp = temp->cp();
    invcp = 1.0 / cp;  
    kappa = temp->kappa();
  } else {
    cp = 0;
    invcp = 0;
    kappa = 0;
  }

  cout << "Properties for material " << id << endl;
  cout << "\tReference density: " << rho0 << endl;
  cout << "\tYoung\'s modulus: " << E << endl;
  cout << "\tPoisson\'s ratio: " << nu << endl;
  cout << "\tShear modulus: " << G << endl;
  cout << "\tBulk modulus: " << K << endl;
  cout << "\tLame first parameter (Lambda): " << lambda << endl;
  cout << "\tSignal velocity: " << signal_velocity << endl;
}

/*! The arguments are: material ID, material type (see Material::constitutive_model)
 * the density in the reference state, the Young's modulus and Poisson's ratio.
 */
Mat::Mat(string id_, int type_, double rho0_, double E_, double nu_, double cp_, double kappa_) {
  id = id_;
  type = type_;
  eos = NULL;
  strength = NULL;
  damage = NULL;
  temp = NULL;
  rho0 = rho0_;
  E = E_;
  nu = nu_;
  G = E / (2 * (1 + nu));
  lambda = E * nu / ((1 + nu) * (1 - 2 * nu));
  K = E / (3 * (1 - 2 * nu));
  signal_velocity = sqrt(K / rho0);
  cp = cp_;
  invcp = 1.0 / cp;
  kappa = kappa_;
}

/*! The arguments are: material ID, material type (see Material::constitutive_model)
 */
Mat::Mat(string id_, int type_) {
  type = type_;
  id = id_;
  rigid = true;
}<|MERGE_RESOLUTION|>--- conflicted
+++ resolved
@@ -286,21 +286,15 @@
     else
       type = NEO_HOOKEAN;
 
-<<<<<<< HEAD
     double kappa = 0, cp = 0;
     if (args.size() >= 6) {
       kappa = input->parsev(args[6]);
       cp = input->parsev(args[5]);
     }
 
-    Mat new_material(args[0], type, input->parsev(args[2]),
-                     input->parsev(args[3]), input->parsev(args[4]),
-                     cp, kappa);
-    materials.push_back(new_material);
-=======
     materials.push_back(Mat{args[0], type, input->parsev(args[2]),
-                            input->parsev(args[3]), input->parsev(args[4])});
->>>>>>> 901bd84d
+                            input->parsev(args[3]), input->parsev(args[4]),
+			    cp, kappa});
 
   } else if (args[1].compare("rigid") == 0) {
     materials.push_back(Mat{args[0], RIGID});
@@ -486,6 +480,8 @@
       of->write(reinterpret_cast<const char *>(&materials[i].rho0), sizeof(double));
       of->write(reinterpret_cast<const char *>(&materials[i].E), sizeof(double));
       of->write(reinterpret_cast<const char *>(&materials[i].nu), sizeof(double));
+      of->write(reinterpret_cast<const char *>(&materials[i].cp), sizeof(double));
+      of->write(reinterpret_cast<const char *>(&materials[i].kappa), sizeof(double));
     }
   }
 
@@ -647,12 +643,14 @@
       materials.push_back(
           Mat{id, SHOCK, EOSs[iEOS], strengths[iStrength], damage_, temp_});
     } else if (type == LINEAR || type == NEO_HOOKEAN) {
-      double rho0, E, nu = 0;
+      double rho0, E, nu, cp, kappa = 0;
       ifr->read(reinterpret_cast<char *>(&rho0), sizeof(double));
       ifr->read(reinterpret_cast<char *>(&E), sizeof(double));
       ifr->read(reinterpret_cast<char *>(&nu), sizeof(double));
-
-      materials.push_back(Mat{id, type, rho0, E, nu});
+      ifr->read(reinterpret_cast<char *>(&cp), sizeof(double));
+      ifr->read(reinterpret_cast<char *>(&kappa), sizeof(double));
+
+      materials.push_back(Mat{id, type, rho0, E, nu, cp, kappa});
     } else if (type == RIGID) {
       materials.push_back(Mat{id, RIGID});
     } else {
