/* ----------------------------------------------------------------------
 *
 *                    ***       Karamelo       ***
 *               Parallel Material Point Method Simulator
 * 
 * Copyright (2019) Alban de Vaucorbeil, alban.devaucorbeil@monash.edu
 * Materials Science and Engineering, Monash University
 * Clayton VIC 3800, Australia

 * This software is distributed under the GNU General Public License.
 *
 * ----------------------------------------------------------------------- */

#include "tlmpm.h"
#include "basis_functions.h"
#include "domain.h"
#include "error.h"
#include "grid.h"
#include "input.h"
#include "method.h"
#include "solid.h"
#include "universe.h"
#include "update.h"
#include "var.h"
#include <Eigen/Eigen>
#include <algorithm>
#include <iostream>
#include <map>
#include <math.h>
#include <string>
#include <vector>

using namespace std;

TLMPM::TLMPM(MPM *mpm) : Method(mpm) {
  cout << "In TLMPM::TLMPM()" << endl;

  update_wf = true;
  update_mass_nodes = true;
  update->PIC_FLIP = 0.99;
  is_TL = true;

  // Default base function (linear):
  basis_function = &BasisFunction::linear;
  derivative_basis_function = &BasisFunction::derivative_linear;
}

TLMPM::~TLMPM()
{
}

void TLMPM::setup(vector<string> args)
{

  if (args.size() > 0) {
    error->all(FLERR, "Illegal modify_method command: too many arguments.\n");
  }
  
  if (update->shape_function == update->ShapeFunctions::LINEAR) {
    cout << "Setting up linear basis functions\n";
    basis_function = &BasisFunction::linear;
    derivative_basis_function = &BasisFunction::derivative_linear;
  } else if (update->shape_function == update->ShapeFunctions::CUBIC_SPLINE) {
    cout << "Setting up cubic-spline basis functions\n";
    basis_function = &BasisFunction::cubic_spline;
    derivative_basis_function = &BasisFunction::derivative_cubic_spline;
  } else if (update->shape_function == update->ShapeFunctions::QUADRATIC_SPLINE) {
    cout << "Setting up quadratic-spline basis functions\n";
    basis_function = &BasisFunction::quadratic_spline;
    derivative_basis_function = &BasisFunction::derivative_quadratic_spline;
  } else if (update->shape_function == update->ShapeFunctions::BERNSTEIN) {
    cout << "Setting up Bernstein-quadratic basis functions\n";
    basis_function = &BasisFunction::bernstein_quadratic;
    derivative_basis_function = &BasisFunction::derivative_bernstein_quadratic;
  } else {
    error->all(FLERR, "Error: shape function not supported! Supported functions are:  \033[1;32mlinear\033[0m, \033[1;32mcubic-spline\033[0m, \033[1;32mquadratic-spline\033[0m, \033[1;32mBernstein-quadratic\033[0m.\n");
  }

<<<<<<< HEAD
  if (args.size() > n + isFLIP + 1) {
    error->all(FLERR,
               "Illegal modify_method command: too many arguments: maximum " +
                   to_string(n + isFLIP + 1) + " expected, " +
                   to_string(args.size()) + " received.\n");
  }

  if (isFLIP)
    FLIP = input->parsev(args[n]);

  if (args.size() == n + isFLIP + 1) {
    if (args[n + 1].compare("thermo-mechanical") == 0) {
      temp = true;
    } else if (args[n + 1].compare("mechanical") == 0) {
      temp = false;
    } else {
      error->all(
          FLERR,
          "Illegal modify_method command: keyword " + args[n + 1] +
              " unknown. Expected \"thermo-mechanical\" or \"mechanical\".\n");
    }
  }
=======
  if (update->sub_method_type == update->SubMethodType::APIC) {
    update->PIC_FLIP = 0;
  }
>>>>>>> 901bd84d
}

void TLMPM::compute_grid_weight_functions_and_gradients()
{
  if (!update_wf) return;

  // cout << "In TLMPM::compute_grid_weight_functions_and_gradients()\n";
  bigint nsolids, np_local, nnodes_local, nnodes_ghost;

  nsolids = domain->solids.size();

  if (nsolids) {
    for (int isolid=0; isolid<nsolids; isolid++){

      np_local = domain->solids[isolid]->np_local;
      nnodes_local = domain->solids[isolid]->grid->nnodes_local;
      nnodes_ghost = domain->solids[isolid]->grid->nnodes_ghost;

      vector<int> *numneigh_pn = &domain->solids[isolid]->numneigh_pn;
      vector<int> *numneigh_np = &domain->solids[isolid]->numneigh_np;

      vector<vector<int>> *neigh_pn = &domain->solids[isolid]->neigh_pn;
      vector<vector<int>> *neigh_np = &domain->solids[isolid]->neigh_np;

      vector<vector< double >> *wf_pn = &domain->solids[isolid]->wf_pn;
      vector<vector< double >> *wf_np = &domain->solids[isolid]->wf_np;

      vector<vector< Eigen::Vector3d >> *wfd_pn = &domain->solids[isolid]->wfd_pn;
      vector<vector< Eigen::Vector3d >> *wfd_np = &domain->solids[isolid]->wfd_np;

      Eigen::Vector3d r;
      double s[3], sd[3];
      vector<Eigen::Vector3d> *xp = &domain->solids[isolid]->x0;
      vector<Eigen::Vector3d> *xn = &domain->solids[isolid]->grid->x0;
      double inv_cellsize = 1.0 / domain->solids[isolid]->grid->cellsize;
      double wf;
      Eigen::Vector3d wfd;

      vector<array<int, 3>> *ntype = &domain->solids[isolid]->grid->ntype;
      vector<bool> *nrigid = &domain->solids[isolid]->grid->rigid;

      map<int, int> *map_ntag = &domain->solids[isolid]->grid->map_ntag;
      map<int, int>::iterator it;
      
      r.setZero();
      if (np_local && (nnodes_local + nnodes_ghost)) {

	int nx = domain->solids[isolid]->grid->nx_global;
	int ny = domain->solids[isolid]->grid->ny_global;
	int nz = domain->solids[isolid]->grid->nz_global;

	for (int ip=0; ip<np_local; ip++) {
	  // Calculate what nodes particle ip will interact with:

	  vector<int> n_neigh;

	  if (update->shape_function == update->ShapeFunctions::LINEAR) {
	    int i0 = (int) (((*xp)[ip][0] - domain->solids[isolid]->solidlo[0])*inv_cellsize);
	    int j0 = (int) (((*xp)[ip][1] - domain->solids[isolid]->solidlo[1])*inv_cellsize);
	    int k0 = (int) (((*xp)[ip][2] - domain->solids[isolid]->solidlo[2])*inv_cellsize);

	    // cout << "(" << i0 << "," << j0 << "," << k0 << ")\t";

	    for(int i=i0; i<i0+2;i++){
	      if (ny>1){
		for(int j=j0; j<j0+2;j++){
		  if (nz>1){
		    for(int k=k0; k<k0+2;k++){
		      it = (*map_ntag).find(nz*ny*i+nz*j+k);
		      if (it != (*map_ntag).end()) {
			n_neigh.push_back(it->second);
		      }
		    }
		  } else {
		    it = (*map_ntag).find(ny*i+j);
		    if (it != (*map_ntag).end()) {
		      n_neigh.push_back(it->second);
		    }
		  }
		}
	      } else {
		if (i < nnodes_local + nnodes_ghost)
		  n_neigh.push_back(i);
	      }
	    }
	  } else if (update->shape_function == update->ShapeFunctions::BERNSTEIN){
	    int i0 = 2*(int) (((*xp)[ip][0] - domain->solids[isolid]->solidlo[0])*inv_cellsize);
	    int j0 = 2*(int) (((*xp)[ip][1] - domain->solids[isolid]->solidlo[1])*inv_cellsize);
	    int k0 = 2*(int) (((*xp)[ip][2] - domain->solids[isolid]->solidlo[2])*inv_cellsize);

	    if ((i0 >= 1) && (i0 % 2 != 0)) i0--;
	    if ((j0 >= 1) && (j0 % 2 != 0)) j0--;
	    if (nz>1) if ((k0 >= 1) && (k0 % 2 != 0)) k0--;

	    // cout << "(" << i0 << "," << j0 << "," << k0 << ")\t";

	    for(int i=i0; i<i0+3;i++){
	      if (ny>1){
		for(int j=j0; j<j0+3;j++){
		  if (nz>1){
		    for(int k=k0; k<k0+3;k++){
		      it = (*map_ntag).find(nz*ny*i+nz*j+k);
		      if (it != (*map_ntag).end()) {
			n_neigh.push_back(it->second);
		      }
		    }
		  } else {
		    it = (*map_ntag).find(ny*i+j);
		    if (it != (*map_ntag).end()) {
		      n_neigh.push_back(it->second);
		    }
		  }
		}
	      } else {
		if (i < nnodes_local + nnodes_ghost)
		  n_neigh.push_back(i);
	      }
	    }
          } else {
	    //(update->shape_function == update->ShapeFunctions::CUBIC_SPLINE || update->shape_function == update->ShapeFunctions::QUADRATIC_SPLINE) {
            int i0 = (int) (((*xp)[ip][0] - domain->solids[isolid]->solidlo[0])*inv_cellsize - 1);
	    int j0 = (int) (((*xp)[ip][1] - domain->solids[isolid]->solidlo[1])*inv_cellsize - 1);
	    int k0 = (int) (((*xp)[ip][2] - domain->solids[isolid]->solidlo[2])*inv_cellsize - 1);

	    // cout << "(" << i0 << "," << j0 << "," << k0 << ")\t";

	    for(int i=i0; i<i0+4;i++){
	      if (ny>1) {
		for(int j=j0; j<j0+4;j++){
		  if (nz>1){
		    for(int k=k0; k<k0+4;k++){
		      it = (*map_ntag).find(nz*ny*i+nz*j+k);
		      if (it != (*map_ntag).end()) {
			n_neigh.push_back(it->second);
		      }
		    }
		  } else {
		    it = (*map_ntag).find(ny*i+j);
		    if (it != (*map_ntag).end()) {
		      n_neigh.push_back(it->second);
		    }
		  }
		}
	      } else {
		if (i < nnodes_local + nnodes_ghost)
		  n_neigh.push_back(i);
	      }
	    }
          }

          // cout << "ip: "<< ip << "\t";
	  // cout << "[";
	  // for (auto ii: n_neigh)
	  //   cout << domain->solids[isolid]->grid->ntag[ii] << ' ';
	  // cout << "]\n";

	  //for (int in=0; in<nnodes; in++) {
	  for (auto in: n_neigh) {
	    // Calculate the distance between each pair of particle/node:
	    r = ((*xp)[ip] - (*xn)[in]) * inv_cellsize;

	    s[0] = basis_function(r[0], (*ntype)[in][0]);
	    if (domain->dimension >= 2) s[1] = basis_function(r[1], (*ntype)[in][1]);
	    else s[1] = 1;
	    if (domain->dimension == 3) s[2] = basis_function(r[2], (*ntype)[in][2]);
	    else s[2] = 1;

	    if (s[0] != 0 && s[1] != 0 && s[2] != 0) {
	      if (domain->solids[isolid]->mat->rigid) (*nrigid)[in] = true;
	      // // cout << in << "\t";
	      // // Check if this node is in n_neigh:
	      // if (find(n_neigh.begin(), n_neigh.end(), in) == n_neigh.end()) {
	      // 	// in is not in n_neigh
	      //  	cout << "in=" << in << " not found in n_neigh for ip=" << ip << " which is :[";
	      //  	for (auto ii: n_neigh)
	      //  	  cout << ii << ' ';
	      //  	cout << "]\n";
	      // }

	      sd[0] = derivative_basis_function(r[0], (*ntype)[in][0], inv_cellsize);
	      if (domain->dimension >= 2) sd[1] = derivative_basis_function(r[1], (*ntype)[in][1], inv_cellsize);
	      if (domain->dimension == 3) sd[2] = derivative_basis_function(r[2], (*ntype)[in][2], inv_cellsize);

	      (*neigh_pn)[ip].push_back(in);
	      (*neigh_np)[in].push_back(ip);
	      (*numneigh_pn)[ip]++;
	      (*numneigh_np)[in]++;
	      if (domain->dimension == 1) wf = s[0];
	      if (domain->dimension == 2) wf = s[0]*s[1];
	      if (domain->dimension == 3) wf = s[0]*s[1]*s[2];

	      (*wf_pn)[ip].push_back(wf);
	      (*wf_np)[in].push_back(wf);

	      if (domain->dimension == 1)
		{
		  wfd[0] = sd[0];
		  wfd[1] = 0;
		  wfd[2] = 0;
		}
	      else if (domain->dimension == 2)
		{
		  wfd[0] = sd[0]*s[1];
		  wfd[1] = s[0]*sd[1];
		  wfd[2] = 0;
		}
	      else if (domain->dimension == 3)
		{
		  wfd[0] = sd[0]*s[1]*s[2];
		  wfd[1] = s[0]*sd[1]*s[2];
		  wfd[2] = s[0]*s[1]*sd[2];
		}
	      (*wfd_pn)[ip].push_back(wfd);
	      (*wfd_np)[in].push_back(wfd);
	      // cout << "ip=" << ip << ", in=" << in << ", wf=" << wf << ", wfd=[" << wfd[0] << "," << wfd[1] << "," << wfd[2] << "]" << endl;
	    }
	  }
	  // cout << endl;
	}
      }
      if (update->sub_method_type == update->SubMethodType::APIC) domain->solids[isolid]->compute_inertia_tensor();
    }
  }

  update_wf = false;
}

void TLMPM::particles_to_grid()
{
  bool grid_reset = true; // Indicate if the grid quantities have to be reset
  if (update_mass_nodes) {
    for (int isolid=0; isolid<domain->solids.size(); isolid++){
      domain->solids[isolid]->compute_mass_nodes(grid_reset);
      domain->solids[isolid]->grid->reduce_mass_ghost_nodes();
    }
    update_mass_nodes = false;
  }

  for (int isolid=0; isolid<domain->solids.size(); isolid++){
    if (update->sub_method_type == update->SubMethodType::APIC) domain->solids[isolid]->compute_velocity_nodes_APIC(grid_reset);
    else domain->solids[isolid]->compute_velocity_nodes(grid_reset);
    domain->solids[isolid]->compute_external_forces_nodes(grid_reset);
    domain->solids[isolid]->compute_internal_forces_nodes_TL();

    if (temp) {
      domain->solids[isolid]->compute_temperature_nodes(grid_reset);
      domain->solids[isolid]->compute_external_temperature_driving_forces_nodes(grid_reset);
      domain->solids[isolid]->compute_internal_temperature_driving_forces_nodes();
    }
    domain->solids[isolid]->grid->reduce_ghost_nodes(false, temp);
  }
}

void TLMPM::update_grid_state()
{
  for (int isolid=0; isolid<domain->solids.size(); isolid++) {
    domain->solids[isolid]->grid->update_grid_velocities();
    if (temp) {
      domain->solids[isolid]->grid->update_grid_temperature();
    }
  }
}

void TLMPM::grid_to_points()
{
  for (int isolid=0; isolid<domain->solids.size(); isolid++) {
    domain->solids[isolid]->compute_particle_velocities_and_positions();
    domain->solids[isolid]->compute_particle_acceleration();
    if (temp) {
      domain->solids[isolid]->update_particle_temperature();
    }
  }
}

void TLMPM::advance_particles()
{
  for (int isolid=0; isolid<domain->solids.size(); isolid++) {
    domain->solids[isolid]->update_particle_velocities(update->PIC_FLIP);
  }
}

void TLMPM::velocities_to_grid()
{
  if (update->sub_method_type != update->SubMethodType::APIC) {
    for (int isolid=0; isolid<domain->solids.size(); isolid++) {
      //domain->solids[isolid]->compute_mass_nodes();
      domain->solids[isolid]->compute_velocity_nodes(true);
      if (temp) {
	domain->solids[isolid]->compute_temperature_nodes(true);
      }
      domain->solids[isolid]->grid->reduce_ghost_nodes(true, temp);
    }
  }
}

void TLMPM::update_grid_positions()
{
  for (int isolid=0; isolid<domain->solids.size(); isolid++) {
    domain->solids[isolid]->grid->update_grid_positions();
  }
}

void TLMPM::compute_rate_deformation_gradient()
{
  for (int isolid=0; isolid<domain->solids.size(); isolid++) {
    if (update->sub_method_type == update->SubMethodType::APIC) domain->solids[isolid]->compute_rate_deformation_gradient_TL_APIC();
    else domain->solids[isolid]->compute_rate_deformation_gradient_TL();
    //domain->solids[isolid]->compute_deformation_gradient();
  }
}

void TLMPM::update_deformation_gradient()
{
  for (int isolid=0; isolid<domain->solids.size(); isolid++) {
    domain->solids[isolid]->update_deformation_gradient();
  }
}

void TLMPM::update_stress()
{
  for (int isolid=0; isolid<domain->solids.size(); isolid++) {
    domain->solids[isolid]->update_stress();
    if (temp) {
      domain->solids[isolid]->update_heat_flux();
    }
  }
}

void TLMPM::adjust_dt()
{
  if (update->dt_constant) return; // dt is set as a constant, do not update


  double dtCFL = 1.0e22;
  double dtCFL_reduced = 1.0e22;

  for (int isolid=0; isolid<domain->solids.size(); isolid++) {
    dtCFL = MIN(dtCFL, domain->solids[isolid]->dtCFL);
    if (dtCFL == 0) {
      cout << "Error: dtCFL == 0\n";
      cout << "domain->solids[" << isolid << "]->dtCFL == 0\n";
      error->all(FLERR, "");
    } else if (std::isnan(dtCFL)) {
      cout << "Error: dtCFL = " << dtCFL << "\n";
      cout << "domain->solids[" << isolid << "]->dtCFL == " << domain->solids[isolid]->dtCFL << "\n";
      error->all(FLERR, "");
    }
  }

  MPI_Allreduce(&dtCFL, &dtCFL_reduced, 1, MPI_DOUBLE, MPI_MIN, universe->uworld);

  update->dt = dtCFL_reduced * update->dt_factor;
  (*input->vars)["dt"] = Var("dt", update->dt);
}

void TLMPM::reset()
{
  int np_local;

  for (int isolid=0; isolid<domain->solids.size(); isolid++) {
    domain->solids[isolid]->dtCFL = 1.0e22;
    np_local = domain->solids[isolid]->np_local;
    for (int ip = 0; ip < np_local; ip++) domain->solids[isolid]->mbp[ip].setZero();
  }
}<|MERGE_RESOLUTION|>--- conflicted
+++ resolved
@@ -76,34 +76,9 @@
     error->all(FLERR, "Error: shape function not supported! Supported functions are:  \033[1;32mlinear\033[0m, \033[1;32mcubic-spline\033[0m, \033[1;32mquadratic-spline\033[0m, \033[1;32mBernstein-quadratic\033[0m.\n");
   }
 
-<<<<<<< HEAD
-  if (args.size() > n + isFLIP + 1) {
-    error->all(FLERR,
-               "Illegal modify_method command: too many arguments: maximum " +
-                   to_string(n + isFLIP + 1) + " expected, " +
-                   to_string(args.size()) + " received.\n");
-  }
-
-  if (isFLIP)
-    FLIP = input->parsev(args[n]);
-
-  if (args.size() == n + isFLIP + 1) {
-    if (args[n + 1].compare("thermo-mechanical") == 0) {
-      temp = true;
-    } else if (args[n + 1].compare("mechanical") == 0) {
-      temp = false;
-    } else {
-      error->all(
-          FLERR,
-          "Illegal modify_method command: keyword " + args[n + 1] +
-              " unknown. Expected \"thermo-mechanical\" or \"mechanical\".\n");
-    }
-  }
-=======
   if (update->sub_method_type == update->SubMethodType::APIC) {
     update->PIC_FLIP = 0;
   }
->>>>>>> 901bd84d
 }
 
 void TLMPM::compute_grid_weight_functions_and_gradients()
