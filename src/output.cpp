/* ----------------------------------------------------------------------
 *
 *                    ***       Karamelo       ***
 *               Parallel Material Point Method Simulator
 * 
 * Copyright (2019) Alban de Vaucorbeil, alban.devaucorbeil@monash.edu
 * Materials Science and Engineering, Monash University
 * Clayton VIC 3800, Australia

 * This software is distributed under the GNU General Public License.
 *
 * ----------------------------------------------------------------------- */

#include "output.h"
#include "dump.h"
#include "error.h"
#include "input.h"
#include "log.h"
#include "modify.h"
#include "plot.h"
#include "style_dump.h"
#include "universe.h"
#include "update.h"
#include "var.h"
<<<<<<< HEAD
=======
#include "write_restart.h"
#include <matplotlibcpp.h>

namespace plt = matplotlibcpp;
>>>>>>> 901bd84d

#define MIN(A,B) ((A) < (B) ? (A) : (B))

using namespace std;

Output::Output(MPM *mpm) : Pointers(mpm)
{
  ndumps = 0;
  nplots = 0;

  next = 0;
  next_dump_any = 0;
  next_plot_any = 0;

  save_plot = false;

  // create default Log class

  vector<string> log_args;
  log_args.push_back("default");
  log = new Log(mpm, log_args);

  every_log = 1;
  next_log = 1;

  every_restart = next_restart = restart_flag = 0;
  restart = NULL;
}


Output::~Output()
{
  for (int i=0; i<dumps.size();i++) delete dumps[i];
  for (int i=0; i<plots.size();i++) delete plots[i];
  delete log;
  delete restart;
}

void Output::setup(){

  bigint ntimestep = update->ntimestep;

  if (ndumps != 0) {

    if (next_dump.size() != ndumps) next_dump.reserve(ndumps);

    for (int idump = 0; idump < ndumps; idump++) {
      if (every_dump[idump]){
	next_dump[idump] =
          (ntimestep/every_dump[idump])*every_dump[idump] + every_dump[idump];
      } else {
	cout << "Error every_dump = 0 does not make sense" << endl;
      }

      if (idump != 0) next_dump_any = MIN(next_dump_any,next_dump[idump]);
      else next_dump_any = next_dump[0];
    }
  }

  if (nplots != 0) {

    if (next_plot.size() != nplots) next_plot.reserve(nplots);
    
    for (int iplot=0; iplot<nplots; iplot++){
      if (every_plot[iplot]){
	next_plot[iplot] =
          (ntimestep/every_plot[iplot])*every_plot[iplot] + every_plot[iplot];
      } else {
	cout << "Error every_plot = 0 does not make sense" << endl;
      }

      if (iplot) next_plot_any = MIN(next_plot_any,next_plot[iplot]);
      else next_plot_any = next_plot[0];
    }
  }

  if (next_plot_any != 0)
    next = MIN(next_dump_any, next_plot_any);
  else
    next = next_dump_any;

  if (restart_flag && next_restart)
    next = MIN(next, next_restart);

  log->init();
  log->header();

  if (every_log) {
    next_log = (ntimestep/every_log)*every_log + every_log;
    if (update->laststep != 0) next_log = MIN(next_log,update->laststep);
  } else next_log = update->laststep;

  if (next!=0) next = MIN(next,next_log);
  else next = next_log;

  if (next==0) {
    error->all(FLERR,"Error: next=0!\n");
  }

  // cout << "next = " << next << endl;
}

void Output::write(bigint ntimestep){

  bigint nsteps = update->nsteps;

  // cout << "In Output::write\n";
  // cout << "restart_flag = " << restart_flag << endl;
  // cout << "next_restart = " << next_restart << endl;
  // cout << "ntimestep = " << ntimestep << endl;

  // If there is at least one dump that requested output at the current step:
  if (next_dump_any == ntimestep) {
    for (int idump = 0; idump < ndumps; idump++) {
      // Which dump requested output:
      if (next_dump[idump] == ntimestep) {
	dumps[idump]->write();
      }

      if (every_dump[idump]) next_dump[idump] += every_dump[idump];

      if (idump) next_dump_any = MIN(next_dump_any,next_dump[idump]);
      else next_dump_any = next_dump[0];
    }
  }

  if (restart_flag && next_restart == ntimestep) {
    restart->write();
    next_restart += every_restart;
  }

  if (next_log == ntimestep) {
    modify->run_computes();
    log->write();

    next_log += every_log;
  } else if (ntimestep == 0) {
    modify->run_computes();
    log->write();
  }

  if (restart_flag) {
    next = next_restart;
    if (next_dump_any != 0)
      next = MIN(next, next_dump_any);
    if (next_log != 0)
      next = MIN(next, next_log);
  } else {
    if (next_dump_any != 0)
      next = MIN(next_dump_any, next_log);
    else if (next_log != 0)
      next = next_log;
  }
  
  if (next == 0) {
    error->all(FLERR, "Error: next=0!\n");
  }

  if (next_plot_any == ntimestep) {
    for (int iplot = 0; iplot < nplots; iplot++) {
      // Which plot requested output:
      if (next_plot[iplot] == ntimestep) {
	plots[iplot]->save();
      }

      if (every_plot[iplot]) next_plot[iplot] += every_plot[iplot];

      if (iplot) next_plot_any = MIN(next_plot_any,next_plot[iplot]);
      else next_plot_any = next_plot[0];
    }
  }

  
  if (next_plot_any!=0) next = MIN(next,next_plot_any);
}

void Output::set_log(vector<string> args){
  if (args.size()!=1) {
    error->all(FLERR, "Illegal log command: too many variables.\n");
  }
  every_log = (int) input->parsev(args[0]);
}

void Output::add_dump(vector<string> args){
  cout << "In add_dump" << endl;
  if (args.size() < 5) {
    cout << "Error: not enough arguments in dump command" << endl;
  }

  if (find_dump(args[0]) >= 0) {
    // error->all(FLERR,  "Error: reuse of dump ID.\n");
    delete_dump(args[0]);
  }

  // create the Dump

  if (0) return;         // dummy line to enable else-if macro expansion

#define DUMP_CLASS
#define DumpStyle(key,Class) \
  else if (args[2].compare(#key) == 0) dumps.push_back(new Class(mpm,args));
#include "style_dump.h"
#undef DUMP_CLASS

  else {
    error->all(FLERR, "Unknown dump style " + args[2] + ".\n");
  }

  every_dump.push_back((int) input->parsev(args[3]));
  last_dump.push_back(-1);
  next_dump.push_back(0);
  ndumps++;
}

void Output::modify_dump(vector<string> args){
  cout << "In modify_dump" << endl;

  int idump = find_dump(args[1]);
  if (idump < 0) {
    error->all(FLERR, "Error: dump ID unknown.\n");
  }

  error->all(FLERR, "Unfinished function.\n");
}

void Output::delete_dump(string name){
  cout << "In delete_dump" << endl;

  int idump = find_dump(name);
  if (idump < 0) {
    error->all(FLERR, "Error: dump ID unknown.\n");
  }
  if (dumps[idump]) delete dumps[idump];
  dumps.erase(dumps.begin() + idump);
  every_dump.erase(every_dump.begin() + idump);
  last_dump.erase(last_dump.begin() + idump);
  next_dump.erase(next_dump.begin() + idump);
  ndumps--;
}

int Output::find_dump(string name){
  for (int idump = 0; idump < dumps.size(); idump++){
    if (name.compare(dumps[idump]->id) == 0) return idump;
  }
  return -1;
}

void Output::add_plot(vector<string> args){
  cout << "In add_plot" << endl;
  if (args.size() < 4) {
    cout << "Error: not enough arguments in plot command" << endl;
  }

  if (find_plot(args[0]) >= 0) {
    error->all(FLERR, "Error: reuse of plot ID.\n");
  }

  // create the Plot
  plots.push_back(new Plot(mpm,args));

  every_plot.push_back((int) input->parsev(args[1]));
  last_dump.push_back(-1);
  next_dump.push_back(0);
  nplots++;
}

void Output::modify_plot(vector<string> args){
  cout << "In modify_plot" << endl;

  int iplot = find_plot(args[1]);
  if (iplot == 0) {
    error->all(FLERR, "Error: plot ID unknown.\n");
  }

  error->all(FLERR, "Unfinished function.\n");
}

void Output::delete_plot(string name){
  cout << "In delete_plot" << endl;

  int iplot = find_plot(name);
  if (iplot == 0) {
    error->all(FLERR, "Error: plot ID unknown.\n");
  }

  plots.erase(plots.begin() + iplot);
}

int Output::find_plot(string name){
  for (int iplot = 0; iplot < plots.size(); iplot++){
    if (name.compare(plots[iplot]->id) == 0) return iplot;
  }
  return -1;
}

//  restart(0) => do not write any restart
//  restart(N, file-*.restart) => write a restart every N steps as file-timestep.restart
void Output::create_restart(vector<string> args){
  if (args.size()< 1) {
    error->all(FLERR, "Illegal restart command: too few arguments.\n");
  }
  if (args.size()> 2) {
    error->all(FLERR, "Illegal restart command: too many arguments.\n");
  }

  every_restart = (int) input->parsev(args[0]);
  // cout << "every_restart = " << every_restart << endl;

  if (every_restart == 0) {
    delete restart;
    every_restart = 0;
    next_restart = 0;
    restart_flag = 0;
  } else {
    delete restart;
    restart = new WriteRestart(mpm);
    restart->command(vector<string>(1, args[1]));
    next_restart = (update->ntimestep/every_restart)*every_restart + every_restart;
    // cout << "next_restart = " << next_restart << endl;

    restart_flag = 1;

    if (next) next = MIN(next, next_restart);
  }
}<|MERGE_RESOLUTION|>--- conflicted
+++ resolved
@@ -22,13 +22,7 @@
 #include "universe.h"
 #include "update.h"
 #include "var.h"
-<<<<<<< HEAD
-=======
 #include "write_restart.h"
-#include <matplotlibcpp.h>
-
-namespace plt = matplotlibcpp;
->>>>>>> 901bd84d
 
 #define MIN(A,B) ((A) < (B) ? (A) : (B))
 
