--- conflicted
+++ resolved
@@ -53,13 +53,9 @@
   double rho0();
   double K();
   double G();
-<<<<<<< HEAD
   void compute_pressure(double &, double &, const double, const double, const double, const Eigen::Matrix3d, const double, const double T = 0);
-=======
-  void compute_pressure(double &, double &, const double, const double, const double, const double, const Eigen::Matrix3d, const double);
   void write_restart(ofstream *);
   void read_restart(ifstream *);
->>>>>>> 901bd84d
 
 protected:
   double rho0_, K_, Gamma;
