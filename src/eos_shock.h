/* -*- c++ -*- ----------------------------------------------------------
 *
 *                    ***       Karamelo       ***
 *               Parallel Material Point Method Simulator
 * 
 * Copyright (2019) Alban de Vaucorbeil, alban.devaucorbeil@monash.edu
 * Materials Science and Engineering, Monash University
 * Clayton VIC 3800, Australia

 * This software is distributed under the GNU General Public License.
 *
 * ----------------------------------------------------------------------- */


#ifdef EOS_CLASS

EOSStyle(shock,EOSShock)

#else

#ifndef MPM_EOS_SHOCK_H
#define MPM_EOS_SHOCK_H

#include "eos.h"
#include <Eigen/Eigen>

/*! \ingroup eos eoslinear eos_linear

\section Syntax Syntax
\code
eos(eoss, shock, rho0, K, c0, S, Gamma0, cv, Tr, Q1, Q2)
\endcode
Defines a Mie-Gruneisen equation of state (EOSShock) called 'eoss' with a reference bulk density rho, a bulk modulus K, a sound celerity c0,
a Hugoniot slope coefficient S, a Grüneisen Gamma at the reference state Gamma, a heat capacity at constant
volume cv, temperature of reference Tr, and artificial viscosity coefficients Q1 and Q2.

<ul>
<li>eos-ID: name of the eos to be created.</li>
<li>rho0: reference bulk density.</li>
<li>K: bulk modulus. </li>
<li>c0: the bulk speed of sound.</li>
<li>S: the Hugoniot slope coefficient</li>
<li>Gamma0: the Grüneisen Gamma</li>
<li>cv: heat capacity at constant volume</li>
<li>Tr: temperature of refrerence.</li>
<li>Q1: linear artificial velocity coefficient.</li>
<li>Q2: quadratic artificial velocity coefficient.</li>
</ul>

\section Examples Examples

\code
eos(eoss, shock, rho0, K, c0, S, Gamma, cv, Tr, Q1, Q2)
\endcode
Defines a Mie-Gruneisen equation of state (EOSShock) called 'eoss' with a reference bulk density rho, a bulk modulus K, a bulk speed of sound c0,
a Hugoniot slope coefficient S, a Grüneisen Gamma at the reference state Gamma, a heat capacity at constant
volume cv, temperature of reference Tr, and artificial viscosity coefficients Q1 and Q2.

\section Description Description

This command defines a Mie-Grüneisen equation of state. The hydrostatic pressure is calculated according to:\n
\f[ p = \dfrac{\rho_0c_0^2(\eta -1)\bigg[\eta - \dfrac{\Gamma_0}{2}(\eta - 1)\bigg]}{[\eta - S(\eta-1)]^2} + \Gamma_0e\f]
where \f$\eta = \dfrac{\rho}{\rho_0}\f$ and \f$e\f$ the internal energy.

\section Class Class description
*/

class EOSShock : public EOS {

public:
  EOSShock(class MPM *, vector<string>);
  ~EOSShock();

  double rho0();
  double K();
  double G();
<<<<<<< HEAD
  void compute_pressure(double &, double &, const double, const double, const double, const Eigen::Matrix3d, const double, const double T = 0);
=======
  void compute_pressure(double &, double &, const double, const double, const double, const double, const Eigen::Matrix3d, const double);
  void write_restart(ofstream *);
  void read_restart(ifstream *);
>>>>>>> 901bd84d

protected:
  double rho0_, K_, e0, c0, S, Gamma, Tr, cv, alpha, Q1, Q2;
  string usage = "Usage: eos(eos-ID, shock, rho, K, c0, S, Gamma, cv, Tr, Q1, Q2)\n";
  int Nargs = 11;

private:
  bool artificial_viscosity;
};

#endif
#endif<|MERGE_RESOLUTION|>--- conflicted
+++ resolved
@@ -74,13 +74,9 @@
   double rho0();
   double K();
   double G();
-<<<<<<< HEAD
   void compute_pressure(double &, double &, const double, const double, const double, const Eigen::Matrix3d, const double, const double T = 0);
-=======
-  void compute_pressure(double &, double &, const double, const double, const double, const double, const Eigen::Matrix3d, const double);
   void write_restart(ofstream *);
   void read_restart(ifstream *);
->>>>>>> 901bd84d
 
 protected:
   double rho0_, K_, e0, c0, S, Gamma, Tr, cv, alpha, Q1, Q2;
