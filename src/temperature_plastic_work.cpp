--- conflicted
+++ resolved
@@ -25,7 +25,7 @@
   if (args[2].compare("restart") ==
       0) { // If the keyword restart, we are expecting to have read_restart()
            // launched right after.
-    chi, rho, cp, alpha = 0;
+    chi, cp_, kappa_, alpha, T0, Tm = 0;
     return;
   }
 
@@ -55,7 +55,6 @@
 
 void TemperaturePlasticWork::compute_heat_source(double T, double &gamma, const double &flow_stress, const double &eff_plastic_strain_rate)
 {
-<<<<<<< HEAD
   if (T < Tm)
     gamma = chi * flow_stress * eff_plastic_strain_rate;
   else
@@ -64,21 +63,23 @@
 
 double TemperaturePlasticWork::compute_thermal_pressure(double T) {
   return alpha * (T0 - T);
-=======
-  T += alpha*flow_stress*plastic_strain_increment;
 }
 
 void TemperaturePlasticWork::write_restart(ofstream *of) {
   of->write(reinterpret_cast<const char *>(&chi), sizeof(double));
-  of->write(reinterpret_cast<const char *>(&rho), sizeof(double));
-  of->write(reinterpret_cast<const char *>(&cp), sizeof(double));
+  of->write(reinterpret_cast<const char *>(&kappa_), sizeof(double));
+  of->write(reinterpret_cast<const char *>(&cp_), sizeof(double));
+  of->write(reinterpret_cast<const char *>(&alpha), sizeof(double));
+  of->write(reinterpret_cast<const char *>(&T0), sizeof(double));
+  of->write(reinterpret_cast<const char *>(&Tm), sizeof(double));
 }
 
 void TemperaturePlasticWork::read_restart(ifstream *ifr) {
   cout << "Restart TemperaturePlasticWork" << endl;
   ifr->read(reinterpret_cast<char *>(&chi), sizeof(double));
-  ifr->read(reinterpret_cast<char *>(&rho), sizeof(double));
-  ifr->read(reinterpret_cast<char *>(&cp), sizeof(double));
-  alpha = chi/(rho*cp);
->>>>>>> 901bd84d
+  ifr->read(reinterpret_cast<char *>(&kappa_), sizeof(double));
+  ifr->read(reinterpret_cast<char *>(&cp_), sizeof(double));
+  ifr->read(reinterpret_cast<char *>(&alpha), sizeof(double));
+  ifr->read(reinterpret_cast<char *>(&T0), sizeof(double));
+  ifr->read(reinterpret_cast<char *>(&Tm), sizeof(double));
 }