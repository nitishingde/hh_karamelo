/* ----------------------------------------------------------------------
 *
 *                    ***       Karamelo       ***
 *               Parallel Material Point Method Simulator
 *
 * Copyright (2019) Alban de Vaucorbeil, alban.devaucorbeil@monash.edu
 * Materials Science and Engineering, Monash University
 * Clayton VIC 3800, Australia

 * This software is distributed under the GNU General Public License.
 *
 * ----------------------------------------------------------------------- */

#include "fix_impenetrable_surface.h"
#include "domain.h"
#include "error.h"
#include "group.h"
#include "input.h"
#include "solid.h"
#include "universe.h"
#include "update.h"
#include <Eigen/Eigen>
#include <iostream>
#include <string>
#include <vector>

using namespace std;
using namespace FixConst;
using namespace Eigen;

FixImpenetrableSurface::FixImpenetrableSurface(MPM *mpm, vector<string> args)
    : Fix(mpm, args) {
  if (args.size() < Nargs) {
    error->all(FLERR, "Error: not enough arguments.\n" + usage);
  }

  int k = 2;
  Kpos = ++k;
  xspos = ++k;
  yspos = ++k;
  zspos = ++k;
  nxpos = ++k;
  nypos = ++k;
  nzpos = ++k;

  if (group->pon[igroup].compare("particles") != 0 &&
      group->pon[igroup].compare("all") != 0) {
    error->all(FLERR,
               "fix_impenetrablesurface needs to be given a group of nodes" +
                   group->pon[igroup] + ", " + args[2] + " is a group of " +
                   group->pon[igroup] + ".\n");
  }
  cout << "Creating new fix FixImpenetrableSurface with ID: " << args[0]
       << endl;
  id = args[0];
}

FixImpenetrableSurface::~FixImpenetrableSurface() {}

void FixImpenetrableSurface::init() {}

void FixImpenetrableSurface::setup() {}

void FixImpenetrableSurface::setmask() {
  mask = 0;
  mask |= INITIAL_INTEGRATE;
}

void FixImpenetrableSurface::initial_integrate() {
  // cout << "In FixImpenetrableSurface::initial_integrate()\n";

  // Go through all the particles in the group and set b to the right value:
  Eigen::Vector3d f;

  int solid = group->solid[igroup];

  Solid *s;
  Eigen::Vector3d ftot, ftot_reduced;

  double K = input->parsev(args[Kpos]).result(mpm);

  Eigen::Vector3d xs(input->parsev(args[xspos]).result(mpm),
                     input->parsev(args[yspos]).result(mpm),
                     input->parsev(args[zspos]).result(mpm));
  Eigen::Vector3d n(input->parsev(args[nxpos]).result(mpm),
                    input->parsev(args[nypos]).result(mpm),
                    input->parsev(args[nzpos]).result(mpm)); // Outgoing normal

  // Normalize n:
  n /= n.norm();
  ftot.setZero();

  double p, fmag;

  double D = -n[0] * xs[0] - n[1] * xs[1] - n[2] * xs[2];

  // cout << "line 1: " << line1[0] << "x + " << line1[1] << "y + " << line1[2]
  // << endl; cout << "line 2: " << line2[0] << "x + " << line2[1] << "y + " <<
  // line2[2] << endl;

  if (solid == -1) {
    for (int isolid = 0; isolid < domain->solids.size(); isolid++) {
      s = domain->solids[isolid];

      for (int ip = 0; ip < s->np_local; ip++) {
<<<<<<< HEAD
        if (s->mass[ip] > 0) {
          if (s->mask[ip] & groupbit) {

            p = -(n[0] * s->x[ip][0] + n[1] * s->x[ip][1] + n[2] * s->x[ip][2] +
                  D);
            if (s->ptag[ip] == 1) {
              cout << id << "- Particle " << s->ptag[ip] << "\t";
              cout << "p = " << p << "\t";
              cout << "xp = [" << s->x[ip][0] << "," << s->x[ip][1] << ","
                   << s->x[ip][2] << "]\t" << endl;
              cout << "xs = [" << xs[0] << "," << xs[1] << "," << xs[2] << "]\t"
                   << endl;
              cout << "n = [" << n[0] << "," << n[1] << "," << n[2] << "]"
                   << endl;
            }

            if (p >= 0) {
              cout << "Particle " << s->ptag[ip] << " is inside " << id << "\n";
              fmag = K * s->mat->G * p * (1.0 - s->damage[ip]);

              f = fmag * n;
              s->mbp[ip] += f;
              ftot += f;
            } else {
              fmag = 0;
              f.setZero();
            }
=======
	if (s->mass[ip] > 0) {
	  if (s->mask[ip] & groupbit) {

	    p = -(n[0]*s->x[ip][0] + n[1]*s->x[ip][1] + n[2]*s->x[ip][2] + D);
	    // if (s->ptag[ip] == 1) {
	    //   cout << id << "- Particle " << s->ptag[ip] << "\t";
	    //   cout << "p = " << p << "\t";
	    //   cout << "xp = [" << s->x[ip][0] << "," << s->x[ip][1] << "," << s->x[ip][2] << "]\t" << endl;
	    //   cout << "xs = [" << xs[0] << "," << xs[1] << "," << xs[2] << "]\t" << endl;
	    //   cout << "n = [" << n[0] << "," << n[1] << "," << n[2] << "]" << endl;
	    // }

	    if (p >= 0) {
	      // cout << "Particle " << s->ptag[ip] << " is inside "<< id << "\n";
	      fmag = K * s->mat->G * p * (1.0 - s->damage[ip]);

	      f = fmag * n;
	      s->mbp[ip] += f;
	      ftot += f;
	    } else {
	      fmag = 0;
	      f.setZero();
	    }
>>>>>>> e936aac0
          }
        }
      }
    }
  } else {
    s = domain->solids[solid];

    for (int ip = 0; ip < s->np_local; ip++) {
      if (s->mass[ip] > 0) {
<<<<<<< HEAD
        if (s->mask[ip] & groupbit) {

          p = -(n[0] * s->x[ip][0] + n[1] * s->x[ip][1] + n[2] * s->x[ip][2] +
                D);
          if (s->ptag[ip] == 1) {
            cout << id << "- Particle " << s->ptag[ip] << "\t";
            cout << "p = " << p << "\t";
            cout << "xp = [" << s->x[ip][0] << "," << s->x[ip][1] << ","
                 << s->x[ip][2] << "]\t" << endl;
            cout << "xs = [" << xs[0] << "," << xs[1] << "," << xs[2] << "]\t"
                 << endl;
            cout << "n = [" << n[0] << "," << n[1] << "," << n[2] << "]"
                 << endl;
          }

          if (p >= 0) {
            cout << "Particle " << s->ptag[ip] << " is inside\n";
            fmag = K * s->mat->G * p * (1.0 - s->damage[ip]);

            f = fmag * n;
            s->mbp[ip] += f;
            ftot += f;
          } else {
            fmag = 0;
            f.setZero();
          }
        }
=======
	if (s->mask[ip] & groupbit) {

	  p = -(n[0]*s->x[ip][0] + n[1]*s->x[ip][1] + n[2]*s->x[ip][2] + D);
	  // if (s->ptag[ip] == 1) {
	  //   cout << id << "- Particle " << s->ptag[ip] << "\t";
	  //   cout << "p = " << p << "\t";
	  //   cout << "xp = [" << s->x[ip][0] << "," << s->x[ip][1] << "," << s->x[ip][2] << "]\t" << endl;
	  //   cout << "xs = [" << xs[0] << "," << xs[1] << "," << xs[2] << "]\t" << endl;
	  //   cout << "n = [" << n[0] << "," << n[1] << "," << n[2] << "]" << endl;
	  // }

	  if (p >= 0) {
	    // cout << "Particle " << s->ptag[ip] << " is inside\n";
	    fmag = K * s->mat->G * p * (1.0 - s->damage[ip]);

	    f = fmag * n;
	    s->mbp[ip] += f;
	    ftot += f;
	  } else {
	    fmag = 0;
	    f.setZero();
	  }
	}
>>>>>>> e936aac0
      }
    }
  }
  // Reduce ftot:
  MPI_Allreduce(ftot.data(), ftot_reduced.data(), 3, MPI_DOUBLE, MPI_SUM,
                universe->uworld);

  (*input->vars)[id + "_x"] = Var(id + "_x", ftot_reduced[0]);
  (*input->vars)[id + "_y"] = Var(id + "_y", ftot_reduced[1]);
  (*input->vars)[id + "_z"] = Var(id + "_z", ftot_reduced[2]);
}<|MERGE_RESOLUTION|>--- conflicted
+++ resolved
@@ -103,25 +103,24 @@
       s = domain->solids[isolid];
 
       for (int ip = 0; ip < s->np_local; ip++) {
-<<<<<<< HEAD
         if (s->mass[ip] > 0) {
           if (s->mask[ip] & groupbit) {
 
             p = -(n[0] * s->x[ip][0] + n[1] * s->x[ip][1] + n[2] * s->x[ip][2] +
                   D);
-            if (s->ptag[ip] == 1) {
-              cout << id << "- Particle " << s->ptag[ip] << "\t";
-              cout << "p = " << p << "\t";
-              cout << "xp = [" << s->x[ip][0] << "," << s->x[ip][1] << ","
-                   << s->x[ip][2] << "]\t" << endl;
-              cout << "xs = [" << xs[0] << "," << xs[1] << "," << xs[2] << "]\t"
-                   << endl;
-              cout << "n = [" << n[0] << "," << n[1] << "," << n[2] << "]"
-                   << endl;
-            }
+            // if (s->ptag[ip] == 1) {
+            //   cout << id << "- Particle " << s->ptag[ip] << "\t";
+            //   cout << "p = " << p << "\t";
+            //   cout << "xp = [" << s->x[ip][0] << "," << s->x[ip][1] << ","
+            //        << s->x[ip][2] << "]\t" << endl;
+            //   cout << "xs = [" << xs[0] << "," << xs[1] << "," << xs[2] << "]\t"
+            //        << endl;
+            //   cout << "n = [" << n[0] << "," << n[1] << "," << n[2] << "]"
+            //        << endl;
+            // }
 
             if (p >= 0) {
-              cout << "Particle " << s->ptag[ip] << " is inside " << id << "\n";
+              // cout << "Particle " << s->ptag[ip] << " is inside " << id << "\n";
               fmag = K * s->mat->G * p * (1.0 - s->damage[ip]);
 
               f = fmag * n;
@@ -131,31 +130,6 @@
               fmag = 0;
               f.setZero();
             }
-=======
-	if (s->mass[ip] > 0) {
-	  if (s->mask[ip] & groupbit) {
-
-	    p = -(n[0]*s->x[ip][0] + n[1]*s->x[ip][1] + n[2]*s->x[ip][2] + D);
-	    // if (s->ptag[ip] == 1) {
-	    //   cout << id << "- Particle " << s->ptag[ip] << "\t";
-	    //   cout << "p = " << p << "\t";
-	    //   cout << "xp = [" << s->x[ip][0] << "," << s->x[ip][1] << "," << s->x[ip][2] << "]\t" << endl;
-	    //   cout << "xs = [" << xs[0] << "," << xs[1] << "," << xs[2] << "]\t" << endl;
-	    //   cout << "n = [" << n[0] << "," << n[1] << "," << n[2] << "]" << endl;
-	    // }
-
-	    if (p >= 0) {
-	      // cout << "Particle " << s->ptag[ip] << " is inside "<< id << "\n";
-	      fmag = K * s->mat->G * p * (1.0 - s->damage[ip]);
-
-	      f = fmag * n;
-	      s->mbp[ip] += f;
-	      ftot += f;
-	    } else {
-	      fmag = 0;
-	      f.setZero();
-	    }
->>>>>>> e936aac0
           }
         }
       }
@@ -165,24 +139,23 @@
 
     for (int ip = 0; ip < s->np_local; ip++) {
       if (s->mass[ip] > 0) {
-<<<<<<< HEAD
         if (s->mask[ip] & groupbit) {
 
           p = -(n[0] * s->x[ip][0] + n[1] * s->x[ip][1] + n[2] * s->x[ip][2] +
                 D);
-          if (s->ptag[ip] == 1) {
-            cout << id << "- Particle " << s->ptag[ip] << "\t";
-            cout << "p = " << p << "\t";
-            cout << "xp = [" << s->x[ip][0] << "," << s->x[ip][1] << ","
-                 << s->x[ip][2] << "]\t" << endl;
-            cout << "xs = [" << xs[0] << "," << xs[1] << "," << xs[2] << "]\t"
-                 << endl;
-            cout << "n = [" << n[0] << "," << n[1] << "," << n[2] << "]"
-                 << endl;
-          }
+          // if (s->ptag[ip] == 1) {
+          //   cout << id << "- Particle " << s->ptag[ip] << "\t";
+          //   cout << "p = " << p << "\t";
+          //   cout << "xp = [" << s->x[ip][0] << "," << s->x[ip][1] << ","
+          //        << s->x[ip][2] << "]\t" << endl;
+          //   cout << "xs = [" << xs[0] << "," << xs[1] << "," << xs[2] << "]\t"
+          //        << endl;
+          //   cout << "n = [" << n[0] << "," << n[1] << "," << n[2] << "]"
+          //        << endl;
+          // }
 
           if (p >= 0) {
-            cout << "Particle " << s->ptag[ip] << " is inside\n";
+            // cout << "Particle " << s->ptag[ip] << " is inside\n";
             fmag = K * s->mat->G * p * (1.0 - s->damage[ip]);
 
             f = fmag * n;
@@ -193,31 +166,6 @@
             f.setZero();
           }
         }
-=======
-	if (s->mask[ip] & groupbit) {
-
-	  p = -(n[0]*s->x[ip][0] + n[1]*s->x[ip][1] + n[2]*s->x[ip][2] + D);
-	  // if (s->ptag[ip] == 1) {
-	  //   cout << id << "- Particle " << s->ptag[ip] << "\t";
-	  //   cout << "p = " << p << "\t";
-	  //   cout << "xp = [" << s->x[ip][0] << "," << s->x[ip][1] << "," << s->x[ip][2] << "]\t" << endl;
-	  //   cout << "xs = [" << xs[0] << "," << xs[1] << "," << xs[2] << "]\t" << endl;
-	  //   cout << "n = [" << n[0] << "," << n[1] << "," << n[2] << "]" << endl;
-	  // }
-
-	  if (p >= 0) {
-	    // cout << "Particle " << s->ptag[ip] << " is inside\n";
-	    fmag = K * s->mat->G * p * (1.0 - s->damage[ip]);
-
-	    f = fmag * n;
-	    s->mbp[ip] += f;
-	    ftot += f;
-	  } else {
-	    fmag = 0;
-	    f.setZero();
-	  }
-	}
->>>>>>> e936aac0
       }
     }
   }
