--- conflicted
+++ resolved
@@ -405,15 +405,6 @@
     f[i].setZero();
     mb[i].setZero();
     mass[i] = 0;
-<<<<<<< HEAD
-
-#ifdef DEBUG
-    x2plot.push_back(x0[i][2]);
-    y2plot.push_back(x0[i][1]);
-    plt::annotate(to_string(ntag[i]), x0[i][2], x0[i][1]);
-#endif
-=======
->>>>>>> 3aaf7a72
   }
 
   // // Determine the total number of nodes:
@@ -1139,8 +1130,6 @@
     }
   }
 }
-<<<<<<< HEAD
-=======
 
 void Grid::reduce_ghost_nodes_old(bool only_v, bool temp) {
   vector<double> tmp;
@@ -1370,5 +1359,4 @@
     else
       T_update[i] = T[i];
   }
-}
->>>>>>> 3aaf7a72
+}