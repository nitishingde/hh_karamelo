--- conflicted
+++ resolved
@@ -671,7 +671,11 @@
   }
   min_inv_p_wave_speed = sqrt(min_inv_p_wave_speed);
   dtCFL = MIN(dtCFL, min_inv_p_wave_speed * grid->cellsize);
-<<<<<<< HEAD
+  if (isnan(dtCFL)) {
+      cout << "Error: dtCFL = " << dtCFL << "\n";
+      cout << "min_inv_p_wave_speed = " << min_inv_p_wave_speed << ", grid->cellsize=" << grid->cellsize << endl;
+      exit(1);
+  }
 }
 
 void Solid::compute_inertia_tensor(string form_function) {
@@ -730,11 +734,5 @@
       Di[ip] = 3.0 * cellsizeSqInv * eye;
     }
     //cout << "Di[" << ip << "]=\n" << Di[ip] << endl;
-=======
-  if (isnan(dtCFL)) {
-      cout << "Error: dtCFL = " << dtCFL << "\n";
-      cout << "min_inv_p_wave_speed = " << min_inv_p_wave_speed << ", grid->cellsize=" << grid->cellsize << endl;
-      exit(1);
->>>>>>> 2050cb98
   }
 }