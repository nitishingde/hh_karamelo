--- conflicted
+++ resolved
@@ -1,4 +1,3 @@
-<<<<<<< HEAD
 /* ----------------------------------------------------------------------
  *
  *                    ***       Karamelo       ***
@@ -15,10 +14,6 @@
 #include <iostream>
 #include "region.h"
 #include "error.h"
-=======
-#include "region.h"
-#include <iostream>
->>>>>>> dbd82b74
 
 using namespace std;
 
@@ -37,16 +32,10 @@
 {
 
   cout << "In region::options()" << endl;
-<<<<<<< HEAD
-  if (args->end() < it) {
-    error->all(FLERR, "Error: not enough arguments.\n");
-=======
   if (args->end() < it)
   {
-    // cout << "Error: not enough arguments" << endl;
-    // exit(1);
+    // error->all(FLERR, "Error: not enough arguments.\n");
     return;
->>>>>>> dbd82b74
   }
   if (args->end() > it)
   {
