/* -*- c++ -*- ----------------------------------------------------------
 *
 *                    ***       Karamelo       ***
 *               Parallel Material Point Method Simulator
 * 
 * Copyright (2019) Alban de Vaucorbeil, alban.devaucorbeil@monash.edu
 * Materials Science and Engineering, Monash University
 * Clayton VIC 3800, Australia

 * This software is distributed under the GNU General Public License.
 *
 * ----------------------------------------------------------------------- */

#ifndef MPM_GRID_H
#define MPM_GRID_H

#include "pointers.h"
#include "grid.h"
#include "grid.h"
#include <vector>
#include <Eigen/Eigen>
#include <map>

using namespace Eigen;

struct Point {
  int owner;
  tagint tag;
  double x[3];
  int ntype[3];
};

class Grid : protected Pointers {
 public:
  int ncells;            // number of cells
  bigint nnodes;         // total number of nodes in the domain
  bigint nnodes_local;   // number of nodes (in this CPU)
  bigint nnodes_ghost;   // number of ghost nodes (in this CPU)
  vector<tagint> ntag;   // unique identifier for nodes in the system.
  map<int, int> map_ntag;// map_ntag[ntag[i]] = i;

  int nx;                // number of nodes along x on this CPU
  int ny;                // number of nodes along y on this CPU
  int nz;                // number of nodes along z on this CPU

  int nx_global;         // number of nodes along x on all CPUs
  int ny_global;         // number of nodes along y on all CPUs
  int nz_global;         // number of nodes along z on all CPUs

  int nshared;           // number of nodes that are shared (ghosts in other CPUs
  vector<tagint> shared; // tag of all shared nodes

  vector<int> nowner;    // which CPU owns each node (universe->me for local nodes, other CPU for ghost nodes

  double cellsize;       // size of the square cells forming the grid

  vector<Eigen::Vector3d> x;            // nodes' current position
  vector<Eigen::Vector3d> x0;           // nodes' reference position
  vector<Eigen::Vector3d> v;            // nodes' velocity at time t
  vector<Eigen::Vector3d> v_update;     // nodes' velocity at time t+dt
  vector<Eigen::Vector3d> mb;           // nodes' external forces times the mass
  vector<Eigen::Vector3d> f;            // nodes' internal forces

  vector<double> mass;              // nodes' current mass
  vector<int> mask;                 // nodes' group mask
  vector<array<int, 3>> ntype;   // node type in x, y, and z directions (False for an edge, True otherwise)

<<<<<<< HEAD
  MPI_Datatype Pointtype;    // MPI type for struct Point
=======
  double *mass;              // nodes' current mass
  int *mask;                 // nodes' group mask
  int **ntype;               // node type in x, y, and z directions (False for an edge, True otherwise)
  bool *rigid;               // are the nodes in the area of influence of a rigid body?
>>>>>>> dbd82b74

  Grid(class MPM *);
  virtual ~Grid();
  void grow(int);
  void grow_ghosts(int);
  void setup(string);
  void init(double*, double*);

  void reduce_mass_ghost_nodes();
  void reduce_ghost_nodes(bool only_v = false);
  void update_grid_velocities();
  void update_grid_positions();
};

#endif<|MERGE_RESOLUTION|>--- conflicted
+++ resolved
@@ -63,16 +63,10 @@
 
   vector<double> mass;              // nodes' current mass
   vector<int> mask;                 // nodes' group mask
-  vector<array<int, 3>> ntype;   // node type in x, y, and z directions (False for an edge, True otherwise)
+  vector<bool> rigid;               // are the nodes in the area of influence of a rigid body?
+  vector<array<int, 3>> ntype;      // node type in x, y, and z directions (False for an edge, True otherwise)
 
-<<<<<<< HEAD
   MPI_Datatype Pointtype;    // MPI type for struct Point
-=======
-  double *mass;              // nodes' current mass
-  int *mask;                 // nodes' group mask
-  int **ntype;               // node type in x, y, and z directions (False for an edge, True otherwise)
-  bool *rigid;               // are the nodes in the area of influence of a rigid body?
->>>>>>> dbd82b74
 
   Grid(class MPM *);
   virtual ~Grid();
