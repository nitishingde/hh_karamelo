--- conflicted
+++ resolved
@@ -235,29 +235,16 @@
 void Material::add_material(vector<string> args){
   // cout << "In add_material" << endl;
 
-<<<<<<< HEAD
-  if (args.size()<3) {
-    error->all(FLERR, "Error: material command not enough arguments.\n");
-=======
   if (args.size()<2) {
-    cout << "Error: material command not enough arguments" << endl;
-    for (auto& x: usage) cout << x.second;
-    exit(1);
->>>>>>> dbd82b74
+    string error_str = "Error: material command not enough arguments\n";
+    for (auto& x: usage) error_str +=x.second;
+    error->all(FLERR, error_str);
   }
 
   if (find_material(args[0]) >= 0) {
     error->all(FLERR, "Error: reuse of material ID.\n");
   }
 
-<<<<<<< HEAD
-  if (args[1].compare("neo-hookean")==0) {
-    if (args.size()<5) {
-      error->all(FLERR,"Error: material command not enough arguments.\n");
-    }
-    Mat new_material(args[0], input->parsev(args[2]), input->parsev(args[3]), input->parsev(args[4]));
-      materials.push_back(new_material);
-=======
   if (usage.find(args[1]) == usage.end()) {
     cout << "Error, keyword \033[1;31m" << args[1] << "\033[0m unknown!\n";
     for (auto& x: usage) cout << x.second;
@@ -265,16 +252,9 @@
   }
 
   if (args.size() < Nargs.find(args[1])->second) {
-    cout << "Error: not enough arguments.\n";
-    cout << usage.find(args[1])->second;
-    exit(1);
-  }
-
-  // if (args.size() > Nargs.find(args[1])->second) {
-  //   cout << "Error: too many arguments.\n";
-  //   cout << usage.find(args[1])->second;
-  //   exit(1);
-  // }
+    error->all(FLERR,"Error: not enough arguments.\n"
+	       + usage.find(args[1])->second);
+  }
 
   int with_damage = 0;
   if (args[1].compare("linear")==0 || args[1].compare("neo-hookean")==0) {
@@ -284,7 +264,6 @@
 
     Mat new_material(args[0], type, input->parsev(args[2]), input->parsev(args[3]), input->parsev(args[4]));
     materials.push_back(new_material);
->>>>>>> dbd82b74
     
   } else if (args[1].compare("rigid")==0) {
     Mat new_material(args[0], true);
@@ -294,33 +273,18 @@
     int iEOS = material->find_EOS(args[2]);
 
     if (iEOS == -1) {
-<<<<<<< HEAD
-      error->all(FLERR, "Error: could not find EOS named: " + args[1] + ".\n");
-=======
-      cout << "Error: could not find EOS named: " << args[2] << endl;
-      exit(1);
->>>>>>> dbd82b74
+      error->all(FLERR, "Error: could not find EOS named: " + args[2] + ".\n");
     }
 
     int iStrength = material->find_strength(args[3]);
     if (iStrength == -1) {
-<<<<<<< HEAD
-      error->all(FLERR, "Error: could not find strength named: " + args[2] + ".\n");
-=======
-      cout << "Error: could not find strength named: " << args[3] << endl;
-      exit(1);
->>>>>>> dbd82b74
+      error->all(FLERR, "Error: could not find strength named: " + args[3] + ".\n");
     }
 
     if (args.size() > Nargs.find(args[1])->second) {
       int iDamage = material->find_damage(args[4]);
       if (iDamage == -1) {
-<<<<<<< HEAD
 	error->all(FLERR, "Error: could not find damage named: " + args[3] + ".\n");
-=======
-	cout << "Error: could not find damage named: " << args[4] << endl;
-	exit(1);
->>>>>>> dbd82b74
       }
       Mat new_material(args[0], SHOCK, EOSs[iEOS], strengths[iStrength], damages[iDamage]);
       materials.push_back(new_material);
