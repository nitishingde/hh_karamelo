/* ----------------------------------------------------------------------
 *
 *                    ***       Karamelo       ***
 *               Parallel Material Point Method Simulator
 * 
 * Copyright (2019) Alban de Vaucorbeil, alban.devaucorbeil@monash.edu
 * Materials Science and Engineering, Monash University
 * Clayton VIC 3800, Australia

 * This software is distributed under the GNU General Public License.
 *
 * ----------------------------------------------------------------------- */

#include <iostream>
#include <vector>
#include <string>
#include <Eigen/Eigen>
#include "fix_body_force.h"
#include "input.h"
#include "group.h"
#include "domain.h"
#include "input.h"
#include "universe.h"
#include "grid.h"
#include "error.h"

using namespace std;
using namespace FixConst;
using namespace Eigen;

FixBodyforce::FixBodyforce(MPM *mpm, vector<string> args) : Fix(mpm, args)
{
  if (domain->dimension == 3 && args.size()<6) {
    error->all(FLERR,"Error: too few arguments for fix_body_force: requires at least 6 arguments. " + to_string(args.size()) + " received.\n");
  } else if (domain->dimension == 2 && args.size()<5) {
    error->all(FLERR,"Error: too few arguments for fix_body_force: requires at least 5 arguments. " + to_string(args.size()) + " received.\n");
  } else if (domain->dimension == 1 && args.size()<4) {
    error->all(FLERR,"Error: too few arguments for fix_body_force: requires at least 4 arguments. " + to_string(args.size()) + " received.\n");
  }

  if (group->pon[igroup].compare("nodes") !=0 && group->pon[igroup].compare("all") !=0) {
    error->all(FLERR,"fix_body_force needs to be given a group of nodes" + group->pon[igroup] + ", " + args[2] + " is a group of " + group->pon[igroup] + ".\n");
  }
  cout << "Creating new fix FixBodyforce with ID: " << args[0] << endl;
  id = args[0];

  xset = yset = zset = false;

  if (args[3].compare("NULL") != 0) {
    xvalue = input->parsev(args[3]);
    xset = true;
  }

  if (domain->dimension >= 2) {
    if (args[4].compare("NULL") != 0) {
      yvalue = input->parsev(args[4]);
      yset = true;
    }
  }

  if (domain->dimension == 3) {
    if (args[5].compare("NULL") != 0) {
      zvalue = input->parsev(args[5]);
      zset = true;
    }
  }
}

FixBodyforce::~FixBodyforce()
{
}

void FixBodyforce::init()
{
}

void FixBodyforce::setup()
{
}

void FixBodyforce::setmask() {
  mask = 0;
  mask |= POST_PARTICLES_TO_GRID;
}


void FixBodyforce::post_particles_to_grid() {
  // cout << "In FixBodyforce::post_particles_to_grid()\n";

  // Go through all the nodes in the group and set b to the right value:
  Eigen::Vector3d f;

  int solid = group->solid[igroup];
  Grid *g;

<<<<<<< HEAD
  Eigen::Vector3d ftot, ftot_reduced;
=======
  Eigen::Vector3d *mb;
  int nmax;
  int *mask;
  double *mass;
  Eigen::Vector3d ftot;
  Eigen::Vector3d *x0;
  Eigen::Vector3d *x;
  Eigen::Matrix3d *R;
>>>>>>> dbd82b74

  // double mtot = 0;
  ftot.setZero();

  if (solid == -1) {
    for (int isolid = 0; isolid < domain->solids.size(); isolid++) {
<<<<<<< HEAD
      g = domain->solids[isolid]->grid;

      for (int in = 0; in < g->nnodes_local + g->nnodes_ghost; in++) {
	if (g->mass[in] > 0) {
	  if (g->mask[in] & groupbit) {
	      (*input->vars)["x"] = Var("x", g->x0[in][0]);
	      (*input->vars)["y"] = Var("y", g->x0[in][1]);
	      (*input->vars)["z"] = Var("z", g->x0[in][2]);
=======
      mb = domain->solids[isolid]->grid->mb;
      x0 = domain->solids[isolid]->grid->x0;
      x = domain->solids[isolid]->grid->x;
      nmax = domain->solids[isolid]->grid->nnodes;
      mask = domain->solids[isolid]->grid->mask;
      mass = domain->solids[isolid]->grid->mass;

      for (int in = 0; in < nmax; in++) {
	if (mass[in] > 0) {
	  if (mask[in] & groupbit) {
	      (*input->vars)["x"] = Var("x", x[in][0]);
	      (*input->vars)["y"] = Var("y", x[in][1]);
	      (*input->vars)["z"] = Var("z", x[in][2]);
	      (*input->vars)["x0"] = Var("x0", x[in][0]);
	      (*input->vars)["y0"] = Var("y0", x[in][1]);
	      (*input->vars)["z0"] = Var("z0", x[in][2]);
>>>>>>> dbd82b74

	      f.setZero();
	      if (xset) f[0] = xvalue.result(mpm);
	      if (yset) f[1] = yvalue.result(mpm);
	      if (zset) f[2] = zvalue.result(mpm);

<<<<<<< HEAD
	      f *= g->mass[in];
	      g->mb[in] += f;

	      if (in < g->nnodes_local) {
		ftot += f;
		mtot += g->mass[in];
	      }
=======
	      f *= mass[in];
	      mb[in] += f;
	      ftot += f;
	      // mtot += mass[in];
>>>>>>> dbd82b74
	  }
	}
      }
    }
  } else {
    g = domain->solids[solid]->grid;

    for (int in = 0; in < g->nnodes_local + g->nnodes_ghost; in++) {
      if (g->mass[in] > 0) {
	if (g->mask[in] & groupbit) {
	  (*input->vars)["x"] = Var("x", g->x0[in][0]);
	  (*input->vars)["y"] = Var("y", g->x0[in][1]);
	  (*input->vars)["z"] = Var("z", g->x0[in][2]);

	  f.setZero();
	  if (xset) f[0] = xvalue.result(mpm);
	  if (yset) f[1] = yvalue.result(mpm);
	  if (zset) f[2] = zvalue.result(mpm);

<<<<<<< HEAD
	  f *= g->mass[in];
	  g->mb[in] += f;

	  if (in < g->nnodes_local) {
	    ftot += f;
	    mtot += g->mass[in];
	  }
=======
	  f *= mass[in];
	  mb[in] += f;
	  ftot += f;
	  // mtot += mass[in];
>>>>>>> dbd82b74
	}
      }
    }
  }

  // Reduce ftot:
  MPI_Allreduce(ftot.data(),ftot_reduced.data(),3,MPI_DOUBLE,MPI_SUM,universe->uworld);

  if (xset) (*input->vars)[id+"_x"]=Var(id+"_x", ftot_reduced[0]);
  if (yset) (*input->vars)[id+"_y"]=Var(id+"_y", ftot_reduced[1]);
  if (zset) (*input->vars)[id+"_z"]=Var(id+"_z", ftot_reduced[2]);
  // cout << "ftot = [" << ftot[0] << ", " << ftot[1] << ", " << ftot[2] << "], mass = " << mtot << "\n"; 
}<|MERGE_RESOLUTION|>--- conflicted
+++ resolved
@@ -93,71 +93,38 @@
   int solid = group->solid[igroup];
   Grid *g;
 
-<<<<<<< HEAD
   Eigen::Vector3d ftot, ftot_reduced;
-=======
-  Eigen::Vector3d *mb;
-  int nmax;
-  int *mask;
-  double *mass;
-  Eigen::Vector3d ftot;
-  Eigen::Vector3d *x0;
-  Eigen::Vector3d *x;
   Eigen::Matrix3d *R;
->>>>>>> dbd82b74
 
   // double mtot = 0;
   ftot.setZero();
 
   if (solid == -1) {
     for (int isolid = 0; isolid < domain->solids.size(); isolid++) {
-<<<<<<< HEAD
       g = domain->solids[isolid]->grid;
 
       for (int in = 0; in < g->nnodes_local + g->nnodes_ghost; in++) {
 	if (g->mass[in] > 0) {
 	  if (g->mask[in] & groupbit) {
-	      (*input->vars)["x"] = Var("x", g->x0[in][0]);
-	      (*input->vars)["y"] = Var("y", g->x0[in][1]);
-	      (*input->vars)["z"] = Var("z", g->x0[in][2]);
-=======
-      mb = domain->solids[isolid]->grid->mb;
-      x0 = domain->solids[isolid]->grid->x0;
-      x = domain->solids[isolid]->grid->x;
-      nmax = domain->solids[isolid]->grid->nnodes;
-      mask = domain->solids[isolid]->grid->mask;
-      mass = domain->solids[isolid]->grid->mass;
-
-      for (int in = 0; in < nmax; in++) {
-	if (mass[in] > 0) {
-	  if (mask[in] & groupbit) {
-	      (*input->vars)["x"] = Var("x", x[in][0]);
-	      (*input->vars)["y"] = Var("y", x[in][1]);
-	      (*input->vars)["z"] = Var("z", x[in][2]);
-	      (*input->vars)["x0"] = Var("x0", x[in][0]);
-	      (*input->vars)["y0"] = Var("y0", x[in][1]);
-	      (*input->vars)["z0"] = Var("z0", x[in][2]);
->>>>>>> dbd82b74
+	      (*input->vars)["x"] = Var("x", g->x[in][0]);
+	      (*input->vars)["y"] = Var("y", g->x[in][1]);
+	      (*input->vars)["z"] = Var("z", g->x[in][2]);
+	      (*input->vars)["x0"] = Var("x0", g->x0[in][0]);
+	      (*input->vars)["y0"] = Var("y0", g->x0[in][1]);
+	      (*input->vars)["z0"] = Var("z0", g->x0[in][2]);
 
 	      f.setZero();
 	      if (xset) f[0] = xvalue.result(mpm);
 	      if (yset) f[1] = yvalue.result(mpm);
 	      if (zset) f[2] = zvalue.result(mpm);
 
-<<<<<<< HEAD
 	      f *= g->mass[in];
 	      g->mb[in] += f;
 
 	      if (in < g->nnodes_local) {
 		ftot += f;
-		mtot += g->mass[in];
+		// mtot += g->mass[in];
 	      }
-=======
-	      f *= mass[in];
-	      mb[in] += f;
-	      ftot += f;
-	      // mtot += mass[in];
->>>>>>> dbd82b74
 	  }
 	}
       }
@@ -168,29 +135,25 @@
     for (int in = 0; in < g->nnodes_local + g->nnodes_ghost; in++) {
       if (g->mass[in] > 0) {
 	if (g->mask[in] & groupbit) {
-	  (*input->vars)["x"] = Var("x", g->x0[in][0]);
-	  (*input->vars)["y"] = Var("y", g->x0[in][1]);
-	  (*input->vars)["z"] = Var("z", g->x0[in][2]);
+	  (*input->vars)["x"] = Var("x", g->x[in][0]);
+	  (*input->vars)["y"] = Var("y", g->x[in][1]);
+	  (*input->vars)["z"] = Var("z", g->x[in][2]);
+	  (*input->vars)["x0"] = Var("x0", g->x0[in][0]);
+	  (*input->vars)["y0"] = Var("y0", g->x0[in][1]);
+	  (*input->vars)["z0"] = Var("z0", g->x0[in][2]);
 
 	  f.setZero();
 	  if (xset) f[0] = xvalue.result(mpm);
 	  if (yset) f[1] = yvalue.result(mpm);
 	  if (zset) f[2] = zvalue.result(mpm);
 
-<<<<<<< HEAD
 	  f *= g->mass[in];
 	  g->mb[in] += f;
 
 	  if (in < g->nnodes_local) {
 	    ftot += f;
-	    mtot += g->mass[in];
+	    // mtot += g->mass[in];
 	  }
-=======
-	  f *= mass[in];
-	  mb[in] += f;
-	  ftot += f;
-	  // mtot += mass[in];
->>>>>>> dbd82b74
 	}
       }
     }
